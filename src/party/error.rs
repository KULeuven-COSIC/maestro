use std::error::Error;
use std::fmt::{Display, Formatter};
use std::io;

pub type MpcResult<T> = Result<T, MpcError>;

#[derive(Debug)]
pub enum MpcError {
<<<<<<< HEAD
    CommitmentError,
    BroadcastError,
    SacrificeError,
    IoError(io::Error),
    RecvError,
    MultCheckError,
=======
    Commitment,
    Broadcast,
    Sacrifice,
    Io(io::Error),
    Receive,
>>>>>>> 1e197404
}

impl Display for MpcError {
    fn fmt(&self, f: &mut Formatter<'_>) -> std::fmt::Result {
        match self {
<<<<<<< HEAD
            MpcError::CommitmentError => f.write_str("CommitmentError"),
            MpcError::BroadcastError => f.write_str("BroadcastError"),
            MpcError::SacrificeError => f.write_str("SacrificeError"),
            MpcError::IoError(io_err) => write!(f, "IoError({})", io_err),
            MpcError::RecvError => f.write_str("RecvError"),
            MpcError::MultCheckError => f.write_str("MultCheckError"),
=======
            MpcError::Commitment => f.write_str("CommitmentError"),
            MpcError::Broadcast => f.write_str("BroadcastError"),
            MpcError::Sacrifice => f.write_str("SacrificeError"),
            MpcError::Io(io_err) => write!(f, "IoError({})", io_err),
            MpcError::Receive => f.write_str("RecvError"),
>>>>>>> 1e197404
        }
    }
}

impl Error for MpcError {}

impl From<io::Error> for MpcError {
    fn from(err: io::Error) -> Self {
        Self::Io(err)
    }
}

impl From<oneshot::RecvError> for MpcError {
    fn from(_err: oneshot::RecvError) -> Self {
        Self::Receive
    }
}<|MERGE_RESOLUTION|>--- conflicted
+++ resolved
@@ -6,39 +6,23 @@
 
 #[derive(Debug)]
 pub enum MpcError {
-<<<<<<< HEAD
-    CommitmentError,
-    BroadcastError,
-    SacrificeError,
-    IoError(io::Error),
-    RecvError,
-    MultCheckError,
-=======
     Commitment,
     Broadcast,
     Sacrifice,
     Io(io::Error),
     Receive,
->>>>>>> 1e197404
+    MultCheck,
 }
 
 impl Display for MpcError {
     fn fmt(&self, f: &mut Formatter<'_>) -> std::fmt::Result {
         match self {
-<<<<<<< HEAD
-            MpcError::CommitmentError => f.write_str("CommitmentError"),
-            MpcError::BroadcastError => f.write_str("BroadcastError"),
-            MpcError::SacrificeError => f.write_str("SacrificeError"),
-            MpcError::IoError(io_err) => write!(f, "IoError({})", io_err),
-            MpcError::RecvError => f.write_str("RecvError"),
-            MpcError::MultCheckError => f.write_str("MultCheckError"),
-=======
             MpcError::Commitment => f.write_str("CommitmentError"),
             MpcError::Broadcast => f.write_str("BroadcastError"),
             MpcError::Sacrifice => f.write_str("SacrificeError"),
             MpcError::Io(io_err) => write!(f, "IoError({})", io_err),
             MpcError::Receive => f.write_str("RecvError"),
->>>>>>> 1e197404
+            MpcError::MultCheck => f.write_str("MultCheckError"),
         }
     }
 }
