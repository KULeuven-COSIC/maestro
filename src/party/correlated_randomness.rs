--- conflicted
+++ resolved
@@ -1,18 +1,10 @@
-<<<<<<< HEAD
-use crate::network::task::{Direction, IoLayer};
-use crate::network::CommChannel;
-=======
 use rand::{CryptoRng, Rng, RngCore, SeedableRng};
 use crate::network::task::{Direction, IoLayerOwned};
 use crate::network::CommChannel;
 use crate::party::{commitment, MainParty};
 use rand_chacha::ChaCha20Rng;
->>>>>>> 7731e172
 use crate::party::broadcast::{Broadcast, BroadcastContext};
 use crate::party::error::{MpcError, MpcResult};
-use crate::party::{commitment, Party};
-use rand::{CryptoRng, Rng, RngCore, SeedableRng};
-use rand_chacha::ChaCha20Rng;
 
 const CR_SEC_PARAM: usize = 128 / 8;
 
@@ -70,14 +62,7 @@
         }
     }
 
-<<<<<<< HEAD
-    pub fn setup_all_pairwise_semi_honest<LocalRng: Rng + CryptoRng>(
-        rng: &mut LocalRng,
-        io: &IoLayer,
-    ) -> MpcResult<(Self, Self)> {
-=======
     pub fn setup_all_pairwise_semi_honest<LocalRng: Rng + CryptoRng>(rng: &mut LocalRng, io: &IoLayerOwned) -> MpcResult<(Self, Self)> {
->>>>>>> 7731e172
         // receive seed from P+1
         let mut seed_next = [0u8; 32];
         let rcv_seed_next = io.receive_slice(Direction::Next, &mut seed_next[0..CR_SEC_PARAM]);
@@ -90,10 +75,7 @@
         rcv_seed_next.rcv()?;
         io.wait_for_completion();
 
-        Ok((
-            Self(ChaCha20Rng::from_seed(seed)),
-            Self(ChaCha20Rng::from_seed(seed_next)),
-        ))
+        Ok((Self(ChaCha20Rng::from_seed(seed)), Self(ChaCha20Rng::from_seed(seed_next))))
     }
 
     pub fn seeded_from(other: &mut Self) -> Self {
