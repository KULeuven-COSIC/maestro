//! This crate implements different oblivious AES protocols.
#![allow(dead_code)]
pub mod aes;
<<<<<<< HEAD
pub mod benchmark;
pub mod gcm;
=======
>>>>>>> 916f2748
pub mod chida;
pub mod furukawa;
pub mod gf4_circuit;
pub mod lut256;
pub mod share;
pub mod wollut16;
pub mod wollut16_malsec;
pub mod gf4_circuit_malsec;
<<<<<<< HEAD
pub mod conversion;
=======
pub mod util;
pub mod rep3_core;
>>>>>>> 916f2748
<|MERGE_RESOLUTION|>--- conflicted
+++ resolved
@@ -1,11 +1,7 @@
 //! This crate implements different oblivious AES protocols.
 #![allow(dead_code)]
 pub mod aes;
-<<<<<<< HEAD
-pub mod benchmark;
 pub mod gcm;
-=======
->>>>>>> 916f2748
 pub mod chida;
 pub mod furukawa;
 pub mod gf4_circuit;
@@ -14,9 +10,6 @@
 pub mod wollut16;
 pub mod wollut16_malsec;
 pub mod gf4_circuit_malsec;
-<<<<<<< HEAD
-pub mod conversion;
-=======
 pub mod util;
 pub mod rep3_core;
->>>>>>> 916f2748
+pub mod conversion;