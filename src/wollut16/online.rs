//! This module contains the online phase components.
//!

use crate::{
    aes::GF8InvBlackBox,
    network::task::{Direction, IoLayer},
    party::{error::MpcResult, ArithmeticBlackBox},
    share::{
        gf4::{BsGF4, GF4},
        gf8::GF8,
        wol::{wol_inv_map, wol_map},
        Field, FieldDigestExt, FieldRngExt, RssShare,
    },
};
use itertools::{izip, Itertools};
use rand_chacha::ChaCha20Rng;
use rayon::{iter::{IndexedParallelIterator, IntoParallelIterator, ParallelIterator}, slice::{ParallelSlice, ParallelSliceMut}};
use sha2::Sha256;
<<<<<<< HEAD
=======
use crate::{
    aes::GF8InvBlackBox, network::task::{Direction, IoLayerOwned}, party::{error::MpcResult, ArithmeticBlackBox, Party}, share::{gf4::{BsGF4, GF4}, gf8::GF8, wol::{wol_inv_map, wol_map}, Field, FieldDigestExt, FieldRngExt, RssShare}
};
>>>>>>> 7731e172

#[cfg(feature = "verbose-timing")]
use {crate::party::PARTY_TIMER, std::time::Instant};

use super::{RndOhv16, RndOhvOutput, WL16Party};

/// Computes `<<x * y>>` for `[[x]]` and `[[y]]` over GF4.
///
/// This function assumes that all input vectors are of the same length
#[inline]
fn local_multiplication(x_i: &[GF4], x_ii: &[GF4], y_i: &[GF4], y_ii: &[GF4]) -> Vec<GF4> {
    izip!(x_i, x_ii, y_i, y_ii)
        .map(|(&x_i, &x_ii, &y_i, &y_ii)| x_i * y_i + (x_i + x_ii) * (y_i + y_ii))
        .collect_vec()
}

/// Computes <<v>> as in protocol 2
///
/// This function assumes that all input vectors are of the same length
#[inline]
fn compute_v(ah_i_sq: &[GF4], al_i_sq: &[GF4], ah_mul_al: &[GF4]) -> Vec<GF4> {
    izip!(ah_i_sq, al_i_sq, ah_mul_al)
        .map(|(&ah_i_sq, &al_i_sq, &ah_mul_al)| ah_i_sq.mul_e() + ah_mul_al + al_i_sq)
        .collect_vec()
}

const GF4_INV: [u8; 16] = [
    0x00, 0x01, 0x09, 0x0e, 0x0d, 0x0b, 0x07, 0x06, 0x0f, 0x02, 0x0c, 0x05, 0x0a, 0x04, 0x03, 0x08,
];

const GF4_BITSLICED_LUT: [[u16; 4]; 16] = [
    [18806, 21480, 11736, 38204],
    [34489, 41940, 7908, 27196],
    [5849, 23730, 34674, 26051],
    [10726, 44145, 19377, 39619],
    [37991, 13710, 53901, 22979],
    [26779, 14925, 57678, 42691],
    [24989, 50475, 30759, 22076],
    [37486, 51735, 46107, 43324],
    [30281, 59475, 55341, 15509],
    [47494, 54435, 58398, 15466],
    [55574, 45660, 29319, 50021],
    [58921, 29100, 45387, 50074],
    [26516, 36405, 36306, 50009],
    [39784, 19770, 20193, 50086],
    [40289, 11205, 10104, 15446],
    [28306, 6090, 7092, 15529],
];

/// Placeholder for the LUT protocol
<<<<<<< HEAD
pub fn lut_layer(party: &mut WL16Party, v: &[GF4]) -> MpcResult<(Vec<GF4>, Vec<GF4>)> {
=======
pub fn lut_layer(party: &mut WL16Party, v: &[GF4]) -> MpcResult<(Vec<GF4>,Vec<GF4>)> {
>>>>>>> 7731e172
    if party.prep_ohv.len() < v.len() {
        panic!("Not enough pre-processed random one-hot vectors available. Use WL16Party::prepare_rand_ohv to generate them.");
    }
    #[cfg(feature = "verbose-timing")]
    let lut_open_time = Instant::now();

    let alphas = party.generate_alpha(v.len());

    let rnd_ohv = &party.prep_ohv[party.prep_ohv.len() - v.len()..];
    let rcv_cii = party.io().receive_field(Direction::Next, v.len());
    let rcv_ciii = party.io().receive_field(Direction::Previous, v.len());
    let ci: Vec<_> = izip!(v.iter(), rnd_ohv, alphas)
        .map(|(v, r, alpha)| *v + r.random + alpha)
        .collect();
    party.io().send_field::<GF4>(Direction::Next, &ci, ci.len());
    party
        .io()
        .send_field::<GF4>(Direction::Previous, &ci, ci.len());

    let cii = rcv_cii.rcv()?;
    let ciii = rcv_ciii.rcv()?;
    #[cfg(feature = "verbose-timing")]
    PARTY_TIMER
        .lock()
        .unwrap()
        .report_time("gf8_inv_layer_lut_open", lut_open_time.elapsed());

    #[cfg(feature = "verbose-timing")]
    let lut_local_time = Instant::now();
    let res = lut_with_rnd_ohv_bitsliced(rnd_ohv, ci, cii, ciii);
    // remove used pre-processing material
    party.prep_ohv.truncate(party.prep_ohv.len() - v.len());

    #[cfg(feature = "verbose-timing")]
    PARTY_TIMER
        .lock()
        .unwrap()
        .report_time("gf8_inv_layer_lut_local", lut_local_time.elapsed());

    party.io().wait_for_completion();
    Ok(res)
}

#[inline]
pub fn lut_with_rnd_ohv_bitsliced(
    rnd_ohv: &[RndOhvOutput],
    ci: Vec<GF4>,
    cii: Vec<GF4>,
    ciii: Vec<GF4>,
) -> (Vec<GF4>, Vec<GF4>) {
    izip!(ci, cii, ciii, rnd_ohv)
        .map(|(ci, cii, ciii, ohv)| {
            let c = (ci + cii + ciii).as_u8() as usize;
            RndOhv16::lut_rss(c, &ohv.si, &ohv.sii, &GF4_BITSLICED_LUT)
        })
        .unzip()
}

/// Concatenates two vectors
#[inline]
fn append(a: &[GF4], b: &[GF4]) -> Vec<GF4> {
    let mut res = vec![GF4::ZERO; a.len() + b.len()];
    res[..a.len()].copy_from_slice(a);
    res[a.len()..].copy_from_slice(b);
    res
}

/// Share conversion protocol <<x>> to [[x]]
<<<<<<< HEAD
///
/// The function assumes that the length of all vectors is even.
/// This allows to pack two field elements into one byte.
fn ss_to_rss_layer_even_len_vec(
    party: &mut WL16Party,
    xss_i: &[GF4],
    x_i: &mut [GF4],
    x_ii: &mut [GF4],
) -> MpcResult<()> {
=======
fn ss_to_rss_layer(party: &mut WL16Party, xss_i: &[GF4], x_i: &mut [GF4], x_ii: &mut [GF4]) -> MpcResult<()> {
>>>>>>> 7731e172
    debug_assert_eq!(xss_i.len(), x_i.len());
    debug_assert_eq!(xss_i.len(), x_ii.len());
    // Shares of zero
    let alphas: Vec<GF4> = party.inner.generate_alpha(xss_i.len());
    //
    x_i.iter_mut()
        .enumerate()
        .for_each(|(j, y_i)| *y_i = xss_i[j] + alphas[j]);
    let out_bytes = x_i.chunks(2).map(|c| GF4::pack(c[0], c[1])).collect_vec();
    party.io().send(Direction::Previous, out_bytes);
    let mut in_bytes = vec![0u8; x_i.len() / 2];
    party
        .io()
        .receive_slice(Direction::Next, &mut in_bytes)
        .rcv()?;
    party.io().wait_for_completion();
    for (i, b) in in_bytes.iter().enumerate() {
        let (v0, v1) = GF4::unpack(*b);
        x_ii[2 * i] = v0;
        x_ii[2 * i + 1] = v1;
    }
    Ok(())
}

/// Share conversion protocol <<x>> to [[x]]
fn _ss_to_rss_layer(
    party: &mut WL16Party,
    xss_i: &[GF4],
    x_i: &mut [GF4],
    x_ii: &mut [GF4],
) -> MpcResult<()> {
    debug_assert_eq!(xss_i.len(), x_i.len());
    debug_assert_eq!(xss_i.len(), x_ii.len());
    // Shares of zero
    let alphas: Vec<GF4> = party.inner.generate_alpha(xss_i.len());
    //
    x_i.iter_mut()
        .enumerate()
        .for_each(|(j, y_i)| *y_i = xss_i[j] + alphas[j]);
    party
        .io()
        .send_field::<GF4>(Direction::Previous, x_i.iter(), x_i.len());
    party
        .io()
        .receive_field_slice(Direction::Next, x_ii)
        .rcv()?;
    party.io().wait_for_completion();
    Ok(())
}

/**
This function implements multiplicative inversion as in `Protocol 2`.

Given a (2,3)-RSS shared vector [[x]] of elements in GF(2^8),
the protocol computes the component-wise multiplicative inverse.

The function inputs are:
- `party` - the local party `P_i``
- `si` - the first component of `[[x]]_i`
- `sii` - the second component of `[[x]]_i`

The output, the share [[x^-1]]_i, is written into `(s_i,s_ii)`.
*/
fn gf8_inv_layer(party: &mut WL16Party, si: &mut [GF8], sii: &mut [GF8]) -> MpcResult<()> {
    #[cfg(feature = "verbose-timing")]
    let total = Instant::now();

    let n = si.len();
    // Step 1: WOL-conversion
    let (ah_i, al_i): (Vec<GF4>, Vec<GF4>) = si.iter().map(wol_map).unzip();
    let (ah_ii, al_ii): (Vec<GF4>, Vec<GF4>) = sii.iter().map(wol_map).unzip();
    // Steps 2: Locally generate additive sharing of a_h^2 and a_l^2
    let ah_i_sq: Vec<GF4> = ah_i.iter().map(GF4::square).collect();
    let al_i_sq: Vec<GF4> = al_i.iter().map(GF4::square).collect();
    // Step 3: Locally generate additive sharing of ah * al
    let ah_mul_al = local_multiplication(&ah_i, &ah_ii, &al_i, &al_ii);
    // Step 4: Compute additive sharing of v
    let v = compute_v(&ah_i_sq, &al_i_sq, &ah_mul_al);

    #[cfg(feature = "verbose-timing")]
    PARTY_TIMER
        .lock()
        .unwrap()
        .report_time("gf8_inv_layer_local1", total.elapsed());
    #[cfg(feature = "verbose-timing")]
    let lut_layer_time = Instant::now();

    // Step 5: Compute replicated sharing of v inverse
    let (v_inv_i, v_inv_ii) = lut_layer(party, &v)?;
    #[cfg(feature = "verbose-timing")]
    PARTY_TIMER
        .lock()
        .unwrap()
        .report_time("gf8_inv_layer_lut", lut_layer_time.elapsed());
    #[cfg(feature = "verbose-timing")]
    let local2 = Instant::now();

    // Step 6: Locally compute additive sharing of a_h' and a_l'
    let ah_plus_al_i: Vec<_> = ah_i
        .iter()
        .zip(al_i)
        .map(|(&ah_i, al_i)| ah_i + al_i)
        .collect();
    let ah_plus_al_ii: Vec<_> = ah_ii
        .iter()
        .zip(al_ii)
        .map(|(&ah_ii, al_ii)| ah_ii + al_ii)
        .collect();
    let a_h_prime_ss = local_multiplication(&ah_i, &ah_ii, &v_inv_i, &v_inv_ii);
    let a_l_prime_ss = local_multiplication(&ah_plus_al_i, &ah_plus_al_ii, &v_inv_i, &v_inv_ii);

    #[cfg(feature = "verbose-timing")]
    PARTY_TIMER
        .lock()
        .unwrap()
        .report_time("gf8_inv_layer_local2", local2.elapsed());
    #[cfg(feature = "verbose-timing")]
    let ss_rss_timer = Instant::now();

    // Step 7: Generate replicated sharing of a_h' and a_l'
<<<<<<< HEAD
    let mut a_h_a_l_i = vec![GF4::ZERO; 2 * n];
    let mut a_h_a_l_ii = vec![GF4::ZERO; 2 * n];
    _ss_to_rss_layer(
        party,
        &append(&a_h_prime_ss, &a_l_prime_ss),
        &mut a_h_a_l_i,
        &mut a_h_a_l_ii,
    )?;
=======
    let mut a_h_a_l_i = vec![GF4::zero(); 2*n];
    let mut a_h_a_l_ii = vec![GF4::zero(); 2*n];
    ss_to_rss_layer(party, &append(&a_h_prime_ss, &a_l_prime_ss), &mut a_h_a_l_i, &mut a_h_a_l_ii)?;
>>>>>>> 7731e172

    #[cfg(feature = "verbose-timing")]
    PARTY_TIMER
        .lock()
        .unwrap()
        .report_time("gf8_inv_layer_ss_to_rss", ss_rss_timer.elapsed());
    #[cfg(feature = "verbose-timing")]
    let local3 = Instant::now();

    // Step 8: WOL-back-conversion
    si.iter_mut()
        .enumerate()
        .for_each(|(j, s_i)| *s_i = wol_inv_map(&a_h_a_l_i[j], &a_h_a_l_i[j + n]));
    sii.iter_mut()
        .enumerate()
        .for_each(|(j, s_i)| *s_i = wol_inv_map(&a_h_a_l_ii[j], &a_h_a_l_ii[j + n]));
    #[cfg(feature = "verbose-timing")]
    PARTY_TIMER
        .lock()
        .unwrap()
        .report_time("gf8_inv_layer_local3", local3.elapsed());

    #[cfg(feature = "verbose-timing")]
    PARTY_TIMER
        .lock()
        .unwrap()
        .report_time("gf8_inv_layer", total.elapsed());
    Ok(())
}

pub fn wol_bitslice_gf4(x: &[GF8]) -> (Vec<BsGF4>, Vec<BsGF4>) {
    let n = if x.len() % 2 == 0 {
        x.len() / 2
    } else {
        x.len() / 2 + 1
    };
    let mut xh = vec![BsGF4::ZERO; n];
    let mut xl = vec![BsGF4::ZERO; n];
    for i in 0..(n - 1) {
        let (xh1, xl1) = wol_map(&x[2 * i]);
        let (xh2, xl2) = wol_map(&x[2 * i + 1]);
        xh[i] = BsGF4::new(xh1, xh2);
        xl[i] = BsGF4::new(xl1, xl2);
    }
    if n == x.len() / 2 {
        let (xh1, xl1) = wol_map(&x[x.len() - 2]);
        let (xh2, xl2) = wol_map(&x[x.len() - 1]);
        xh[n - 1] = BsGF4::new(xh1, xh2);
        xl[n - 1] = BsGF4::new(xl1, xl2);
    } else {
        let (xh1, xl1) = wol_map(&x[x.len() - 2]);
        xh[n - 1] = BsGF4::new(xh1, GF4::ZERO);
        xl[n - 1] = BsGF4::new(xl1, GF4::ZERO);
    }
    (xh, xl)
}

pub fn un_wol_bitslice_gf4(xh: &[BsGF4], xl: &[BsGF4], x: &mut [GF8]) {
    for i in 0..(x.len() / 2) {
        let (xh1, xh2) = xh[i].unpack();
        let (xl1, xl2) = xl[i].unpack();
        x[2 * i] = wol_inv_map(&xh1, &xl1);
        x[2 * i + 1] = wol_inv_map(&xh2, &xl2);
    }
    if xh.len() * 2 != x.len() {
        let (xh1, _) = xh[xh.len() - 1].unpack();
        let (xl1, _) = xl[xh.len() - 1].unpack();
        x[x.len() - 1] = wol_inv_map(&xh1, &xl1);
    }
}

fn gf8_inv_layer_opt(party: &mut WL16Party, si: &mut [GF8], sii: &mut [GF8]) -> MpcResult<()> {
    debug_assert_eq!(si.len(), sii.len());
    if party.prep_ohv.len() < si.len() {
        panic!("Not enough pre-processed random one-hot vectors available. Use WL16Party::prepare_rand_ohv to generate them.");
    }
    gf8_inv_layer_opt_party(party.inner.as_party_mut(), si, sii, &party.prep_ohv[party.prep_ohv.len()-si.len()..])?;
    // remove used pre-processing material
    party.prep_ohv.truncate(party.prep_ohv.len()-si.len());
    party.io().wait_for_completion();
    Ok(())
}

fn gf8_inv_layer_opt_party<P: Party>(party: &mut P, si: &mut [GF8], sii: &mut [GF8], prep_ohv: &[RndOhvOutput]) -> MpcResult<()> {
    debug_assert_eq!(si.len(), sii.len());
    debug_assert_eq!(si.len(), prep_ohv.len());
    let (mut ah_i, mut al_i) = wol_bitslice_gf4(si);
    let (ah_ii, mut al_ii) = wol_bitslice_gf4(sii);
<<<<<<< HEAD
    let v = izip!(ah_i.iter(), ah_ii.iter(), al_i.iter(), al_ii.iter())
        .map(|(ahi, ahii, ali, alii)| {
            let e_mul_ah2 = ahi.square_mul_e();
            let al2 = ali.square();
            let ah_mul_al = (*ahi * *ali) + (*ahi + *ahii) * (*ali + *alii);
            e_mul_ah2 + al2 + ah_mul_al
        })
        .collect();
    let (v_inv_i, v_inv_ii) = lut_layer_opt(party, v)?;
=======
    let v = izip!(ah_i.iter(), ah_ii.iter(), al_i.iter(), al_ii.iter()).map(|(ahi, ahii, ali, alii)| {
        let e_mul_ah2 = ahi.square_mul_e();
        let al2 = ali.square();
        let ah_mul_al = (*ahi * *ali) + (*ahi + *ahii) * (*ali + *alii);
        e_mul_ah2 + al2 + ah_mul_al
    }).collect();
    let (v_inv_i, v_inv_ii) = lut_layer_opt(party, v, prep_ohv)?;
>>>>>>> 7731e172

    // local mult
    al_i.iter_mut().zip(ah_i.iter()).for_each(|(l, h)| *l += *h);
    al_ii
        .iter_mut()
        .zip(ah_ii.iter())
        .for_each(|(l, h)| *l += *h);
    let mut ah_plus_al_i = al_i;
    let ah_plus_al_ii = al_ii;

    // ah'
    izip!(
        ah_i.iter_mut(),
        ah_ii.iter(),
        v_inv_i.iter(),
        v_inv_ii.iter()
    )
    .for_each(|(ahi, ahii, vinvi, vinvii)| {
        *ahi = (*ahi * *vinvi) + (*ahi + *ahii) * (*vinvi + *vinvii);
    });
    let mut ah_prime_ss = ah_i;
    // al'
    izip!(
        ah_plus_al_i.iter_mut(),
        ah_plus_al_ii.iter(),
        v_inv_i.iter(),
        v_inv_ii.iter()
    )
    .for_each(|(ali, alii, vinvi, vinvii)| {
        *ali = (*ali * *vinvi) + (*ali + *alii) * (*vinvi + *vinvii);
    });
    let mut al_prime_ss = ah_plus_al_i;

    // re-share
    let mut ah_prime_ii = ah_ii;
    let mut al_prime_ii = ah_plus_al_ii;
    ss_to_rss_layer_opt(
        party,
        &mut ah_prime_ss,
        &mut al_prime_ss,
        &mut ah_prime_ii,
        &mut al_prime_ii,
    )?;
    let ah_prime_i = ah_prime_ss;
    let al_prime_i = al_prime_ss;

    // un-bitslice
    un_wol_bitslice_gf4(&ah_prime_i, &al_prime_i, si);
    un_wol_bitslice_gf4(&ah_prime_ii, &al_prime_ii, sii);
    Ok(())
}

<<<<<<< HEAD
fn lut_layer_opt(party: &mut WL16Party, mut v: Vec<BsGF4>) -> MpcResult<(Vec<BsGF4>, Vec<BsGF4>)> {
    let n = 2 * v.len();
    if party.prep_ohv.len() < n {
=======
fn gf8_inv_layer_opt_mt(party: &mut WL16Party, si: &mut [GF8], sii: &mut [GF8]) -> MpcResult<()> {
    debug_assert_eq!(si.len(), sii.len());
    if party.prep_ohv.len() < si.len() {
>>>>>>> 7731e172
        panic!("Not enough pre-processed random one-hot vectors available. Use WL16Party::prepare_rand_ohv to generate them.");
    }

    let ranges = party.inner.as_party_mut().split_range_equally_even(si.len());
    let chunk_size = ranges[0].1 - ranges[0].0;
    let threads = party.inner.as_party_mut().create_thread_parties(ranges);

    let prep_ohv_slice = &party.prep_ohv[party.prep_ohv.len()-si.len()..];
    debug_assert_eq!(prep_ohv_slice.len(), si.len());
    let success = party.inner.as_party_mut().run_in_threadpool(|| {
        threads.into_par_iter().zip_eq(si.par_chunks_mut(chunk_size)).zip_eq(sii.par_chunks_mut(chunk_size)).zip_eq(prep_ohv_slice.par_chunks(chunk_size))
            .map(|(((mut thread_party, si), sii), prep_ohv)| {
                gf8_inv_layer_opt_party(&mut thread_party, si, sii, prep_ohv)
        }).collect::<MpcResult<Vec<()>>>()
    });
    // remove pre-processing data before evaluation the error
    party.prep_ohv.truncate(party.prep_ohv.len()-si.len());
    // check computation
    success?;
    party.io().wait_for_completion();
    Ok(())
}

fn lut_layer_opt<P: Party>(party: &mut P, mut v: Vec<BsGF4>, rnd_ohv: &[RndOhvOutput]) -> MpcResult<(Vec<BsGF4>, Vec<BsGF4>)> {
    debug_assert_eq!(rnd_ohv.len(), 2*v.len());
    #[cfg(feature = "verbose-timing")]
    let lut_open_time = Instant::now();

<<<<<<< HEAD
    let rnd_ohv = &party.prep_ohv[party.prep_ohv.len() - n..];
    let rcv_cii = party.io().receive_field::<BsGF4>(Direction::Next, v.len());
    let rcv_ciii = party
        .io()
        .receive_field::<BsGF4>(Direction::Previous, v.len());
    v.iter_mut().enumerate().for_each(|(i, dst)| {
        *dst += BsGF4::new(rnd_ohv[2 * i].random, rnd_ohv[2 * i + 1].random);
    });
    let ci = v;
    party
        .io()
        .send_field::<BsGF4>(Direction::Next, &ci, ci.len());
    party
        .io()
        .send_field::<BsGF4>(Direction::Previous, &ci, ci.len());

=======
    let rcv_cii = party.receive_field::<BsGF4>(Direction::Next, v.len());
    let rcv_ciii = party.receive_field::<BsGF4>(Direction::Previous, v.len());
    if rnd_ohv.len() < 2*v.len() {
        let vlen = v.len()-1;
        v.iter_mut().take(2*rnd_ohv.len()).enumerate().for_each(|(i, dst)| {
            *dst += BsGF4::new(rnd_ohv[2*i].random, rnd_ohv[2*i+1].random);
        });
        let empty_v = v[vlen].unpack().1;
        v[vlen] += BsGF4::new(rnd_ohv[rnd_ohv.len()-1].random, empty_v);
    }else{
        v.iter_mut().enumerate().for_each(|(i, dst)| {
            *dst += BsGF4::new(rnd_ohv[2*i].random, rnd_ohv[2*i+1].random);
        });
    }
    
    let ci = v;
    party.send_field::<BsGF4>(Direction::Next, &ci, ci.len());
    party.send_field::<BsGF4>(Direction::Previous, &ci, ci.len());
    
>>>>>>> 7731e172
    let cii = rcv_cii.rcv()?;
    let ciii = rcv_ciii.rcv()?;
    #[cfg(feature = "verbose-timing")]
    PARTY_TIMER
        .lock()
        .unwrap()
        .report_time("gf8_inv_layer_lut_open", lut_open_time.elapsed());

    #[cfg(feature = "verbose-timing")]
    let lut_local_time = Instant::now();
    let res = lut_with_rnd_ohv_bitsliced_opt(rnd_ohv, ci, cii, ciii);
<<<<<<< HEAD
    // remove used pre-processing material
    party.prep_ohv.truncate(party.prep_ohv.len() - n);
=======
>>>>>>> 7731e172

    #[cfg(feature = "verbose-timing")]
    PARTY_TIMER
        .lock()
        .unwrap()
        .report_time("gf8_inv_layer_lut_local", lut_local_time.elapsed());

    Ok(res)
}

<<<<<<< HEAD
fn ss_to_rss_layer_opt(
    party: &mut WL16Party,
    ss1: &mut [BsGF4],
    ss2: &mut [BsGF4],
    ss1_ii: &mut [BsGF4],
    ss2_ii: &mut [BsGF4],
) -> MpcResult<()> {
=======
fn ss_to_rss_layer_opt<P: Party>(party: &mut P, ss1: &mut [BsGF4], ss2: &mut [BsGF4], ss1_ii: &mut [BsGF4], ss2_ii: &mut [BsGF4]) -> MpcResult<()> {
>>>>>>> 7731e172
    debug_assert_eq!(ss1.len(), ss2.len());
    debug_assert_eq!(ss1.len(), ss1_ii.len());
    debug_assert_eq!(ss1.len(), ss2_ii.len());
    let n = ss1.len();
<<<<<<< HEAD
    let rcv_ii = party.io().receive_field::<BsGF4>(Direction::Next, 2 * n);
=======
    let rcv_ii = party.receive_field::<BsGF4>(Direction::Next, 2*n);
>>>>>>> 7731e172
    izip!(ss1.iter_mut(), party.generate_alpha(n)).for_each(|(si, alpha)| {
        *si += alpha;
    });
    izip!(ss2.iter_mut(), party.generate_alpha(n)).for_each(|(si, alpha)| {
        *si += alpha;
    });
<<<<<<< HEAD
    party
        .io()
        .send_field::<BsGF4>(Direction::Previous, ss1.iter().chain(ss2.iter()), 2 * n);
=======
    party.send_field::<BsGF4>(Direction::Previous, ss1.iter().chain(ss2.iter()), 2*n);
>>>>>>> 7731e172
    let res = rcv_ii.rcv()?;
    ss1_ii.copy_from_slice(&res[..n]);
    ss2_ii.copy_from_slice(&res[n..]);
    Ok(())
}

#[inline]
<<<<<<< HEAD
pub fn lut_with_rnd_ohv_bitsliced_opt(
    rnd_ohv: &[RndOhvOutput],
    ci: Vec<BsGF4>,
    mut cii: Vec<BsGF4>,
    mut ciii: Vec<BsGF4>,
) -> (Vec<BsGF4>, Vec<BsGF4>) {
    for i in 0..ci.len() {
        let (c1, c2) = (ci[i] + cii[i] + ciii[i]).unpack();
        let ohv1 = &rnd_ohv[2 * i];
        let (lut1_i, lut1_ii) =
            RndOhv16::lut_rss(c1.as_u8() as usize, &ohv1.si, &ohv1.sii, &GF4_BITSLICED_LUT);
        let ohv2 = &rnd_ohv[2 * i + 1];
        let (lut2_i, lut2_ii) =
            RndOhv16::lut_rss(c2.as_u8() as usize, &ohv2.si, &ohv2.sii, &GF4_BITSLICED_LUT);
=======
pub fn lut_with_rnd_ohv_bitsliced_opt(rnd_ohv: &[RndOhvOutput], ci: Vec<BsGF4>, mut cii: Vec<BsGF4>, mut ciii: Vec<BsGF4>) -> (Vec<BsGF4>, Vec<BsGF4>) {
    let loop_len = if rnd_ohv.len() < 2*ci.len() { ci.len()-1 } else { ci.len() };

    for i in 0..loop_len {
        let (c1, c2) = (ci[i]+cii[i]+ciii[i]).unpack();
        let ohv1 = &rnd_ohv[2*i];
        let (lut1_i, lut1_ii) = RndOhv16::lut_rss(c1.as_u8() as usize, &ohv1.si, &ohv1.sii, &GF4_BITSLICED_LUT);
        let ohv2 = &rnd_ohv[2*i+1];
        let (lut2_i, lut2_ii) = RndOhv16::lut_rss(c2.as_u8() as usize, &ohv2.si, &ohv2.sii, &GF4_BITSLICED_LUT);
>>>>>>> 7731e172
        cii[i] = BsGF4::new(lut1_i, lut2_i);
        ciii[i] = BsGF4::new(lut1_ii, lut2_ii);
    }
    if rnd_ohv.len() < 2*ci.len() {
        let last_ci = ci.len()-1;
        let (c1, _) = (ci[last_ci]+cii[last_ci]+ciii[last_ci]).unpack();
        let ohv1 = &rnd_ohv[rnd_ohv.len()-1];
        let (lut1_i, lut1_ii) = RndOhv16::lut_rss(c1.as_u8() as usize, &ohv1.si, &ohv1.sii, &GF4_BITSLICED_LUT);
        cii[last_ci] = BsGF4::new(lut1_i, GF4::zero());
        ciii[last_ci] = BsGF4::new(lut1_ii, GF4::zero());
    }
    
    (cii, ciii)
}

impl GF8InvBlackBox for WL16Party {
    fn constant(&self, value: GF8) -> crate::share::RssShare<GF8> {
        self.inner.constant(value)
    }
    fn do_preprocessing(&mut self, n_keys: usize, n_blocks: usize) -> MpcResult<()> {
        let n_rnd_ohv_ks = 4 * 10 * n_keys; // 4 S-boxes per round, 10 rounds, 1 LUT per S-box
        let n_rnd_ohv = 16 * 10 * n_blocks; // 16 S-boxes per round, 10 rounds, 1 LUT per S-box
        self.prepare_rand_ohv(n_rnd_ohv + n_rnd_ohv_ks)
    }
    fn gf8_inv(&mut self, si: &mut [GF8], sii: &mut [GF8]) -> MpcResult<()> {
        if self.opt {
<<<<<<< HEAD
            gf8_inv_layer_opt(self, si, sii)
        } else {
=======
            if self.inner.has_multi_threading() && si.len() >= 2*self.inner.num_worker_threads() {
                gf8_inv_layer_opt_mt(self, si, sii)
            }else{
                gf8_inv_layer_opt(self, si, sii)
            }
        }else{
>>>>>>> 7731e172
            gf8_inv_layer(self, si, sii)
        }
    }
}

impl<F: Field> ArithmeticBlackBox<F> for WL16Party
where
    ChaCha20Rng: FieldRngExt<F>,
    Sha256: FieldDigestExt<F>,
{
    type Rng = ChaCha20Rng;
    type Digest = Sha256;

    fn pre_processing(&mut self, n_multiplications: usize) -> MpcResult<()> {
        self.inner.pre_processing(n_multiplications)
    }

    fn io(&self) -> &IoLayerOwned {
        self.inner.io()
    }

    fn constant(&self, value: F) -> RssShare<F> {
        self.inner.constant(value)
    }

    fn generate_random(&mut self, n: usize) -> Vec<RssShare<F>> {
        self.inner.generate_random(n)
    }

    fn generate_alpha(&mut self, n: usize) -> Vec<F> {
        self.inner.generate_alpha(n)
    }

    // all parties input the same number of inputs
    fn input_round(
        &mut self,
        my_input: &[F],
    ) -> MpcResult<(Vec<RssShare<F>>, Vec<RssShare<F>>, Vec<RssShare<F>>)> {
        self.inner.input_round(my_input)
    }

    fn mul(
        &mut self,
        ci: &mut [F],
        cii: &mut [F],
        ai: &[F],
        aii: &[F],
        bi: &[F],
        bii: &[F],
    ) -> MpcResult<()> {
        self.inner.mul(ci, cii, ai, aii, bi, bii)
    }

    fn output_round(&mut self, si: &[F], sii: &[F]) -> MpcResult<Vec<F>> {
        self.inner.output_round(si, sii)
    }

    fn finalize(&mut self) -> MpcResult<()> {
        self.inner.finalize()
    }
}

#[cfg(test)]
mod test {
    use itertools::{izip, Itertools};
    use rand::{thread_rng, CryptoRng, Rng};

<<<<<<< HEAD
    use crate::{
        aes::test::{
            test_aes128_keyschedule_gf8, test_aes128_no_keyschedule_gf8,
            test_inv_aes128_no_keyschedule_gf8, test_sub_bytes,
        },
        share::{
            gf4::GF4,
            gf8::GF8,
            test::{assert_eq, consistent, secret_share_vector},
            Field, FieldRngExt, RssShare,
        },
        wollut16::{
            online::{gf8_inv_layer_opt, GF4_INV},
            test::{localhost_setup_wl16, WL16Setup},
            WL16Party,
        },
    };

    use super::{gf8_inv_layer, lut_layer};

    fn secret_share_additive<R: Rng + CryptoRng, F: Field>(
        rng: &mut R,
        it: impl ExactSizeIterator<Item = F>,
    ) -> (Vec<F>, Vec<F>, Vec<F>)
    where
        R: FieldRngExt<F>,
=======
    use crate::{aes::test::{test_aes128_keyschedule_gf8, test_aes128_no_keyschedule_gf8, test_inv_aes128_no_keyschedule_gf8, test_sub_bytes}, party::test::TestSetup, share::{gf4::GF4, gf8::GF8, test::{assert_eq, consistent, secret_share_vector}, Field, FieldRngExt, RssShare}, wollut16::{online::{gf8_inv_layer_opt, gf8_inv_layer_opt_mt, GF4_INV}, test::WL16Setup, WL16Party}};

    use super::{gf8_inv_layer, lut_layer};

    fn secret_share_additive<R: Rng + CryptoRng, F: Field>(rng: &mut R, it: impl ExactSizeIterator<Item=F>) -> (Vec<F>, Vec<F>, Vec<F>)
    where R: FieldRngExt<F>
>>>>>>> 7731e172
    {
        let s1 = rng.generate(it.len());
        let s2 = rng.generate(it.len());
        let s3 = izip!(it, s1.iter(), s2.iter())
            .map(|(el, r1, r2)| el - *r1 - *r2)
            .collect();
        (s1, s2, s3)
    }

    #[test]
    fn lut_layer_correct() {
        let inputs: Vec<_> = (0..16).map(|x| GF4::new(x)).collect();
        let mut rng = thread_rng();
        let (in1, in2, in3) = secret_share_additive::<_, GF4>(&mut rng, inputs.clone().into_iter());
        let program = |v: Vec<GF4>| {
            move |p: &mut WL16Party| {
                p.prepare_rand_ohv(v.len()).unwrap();
<<<<<<< HEAD
                let (si, sii) = lut_layer(p, &v).unwrap();
                si.into_iter()
                    .zip(sii)
                    .map(|(si, sii)| RssShare::from(si, sii))
                    .collect_vec()
            }
        };
        let (h1, h2, h3) = localhost_setup_wl16(program(in1), program(in2), program(in3));
=======
                let (si,sii) = lut_layer(p, &v).unwrap();
                p.io().wait_for_completion();
                si.into_iter().zip(sii).map(|(si,sii)| RssShare::from(si, sii)).collect_vec()
            }
        };
        let (h1,h2,h3) = WL16Setup::localhost_setup(program(in1), program(in2), program(in3));
>>>>>>> 7731e172
        let (s1, p1) = h1.join().unwrap();
        let (s2, p2) = h2.join().unwrap();
        let (s3, p3) = h3.join().unwrap();

        assert_eq!(s1.len(), inputs.len());
        assert_eq!(s2.len(), inputs.len());
        assert_eq!(s3.len(), inputs.len());
        // check that no more rnd-ohv are present
        assert_eq!(p1.prep_ohv.len(), 0);
        assert_eq!(p2.prep_ohv.len(), 0);
        assert_eq!(p3.prep_ohv.len(), 0);

        // check correct table lookup
        for (i, (s1, s2, s3)) in izip!(s1, s2, s3).enumerate() {
            consistent(&s1, &s2, &s3);
            assert_eq(s1, s2, s3, GF4::new(GF4_INV[i]));
        }
    }

    const GF8_INV_TABLE: [u8; 256] = [
        0x00, 0x01, 0x8d, 0xf6, 0xcb, 0x52, 0x7b, 0xd1, 0xe8, 0x4f, 0x29, 0xc0, 0xb0, 0xe1, 0xe5,
        0xc7, 0x74, 0xb4, 0xaa, 0x4b, 0x99, 0x2b, 0x60, 0x5f, 0x58, 0x3f, 0xfd, 0xcc, 0xff, 0x40,
        0xee, 0xb2, 0x3a, 0x6e, 0x5a, 0xf1, 0x55, 0x4d, 0xa8, 0xc9, 0xc1, 0x0a, 0x98, 0x15, 0x30,
        0x44, 0xa2, 0xc2, 0x2c, 0x45, 0x92, 0x6c, 0xf3, 0x39, 0x66, 0x42, 0xf2, 0x35, 0x20, 0x6f,
        0x77, 0xbb, 0x59, 0x19, 0x1d, 0xfe, 0x37, 0x67, 0x2d, 0x31, 0xf5, 0x69, 0xa7, 0x64, 0xab,
        0x13, 0x54, 0x25, 0xe9, 0x09, 0xed, 0x5c, 0x05, 0xca, 0x4c, 0x24, 0x87, 0xbf, 0x18, 0x3e,
        0x22, 0xf0, 0x51, 0xec, 0x61, 0x17, 0x16, 0x5e, 0xaf, 0xd3, 0x49, 0xa6, 0x36, 0x43, 0xf4,
        0x47, 0x91, 0xdf, 0x33, 0x93, 0x21, 0x3b, 0x79, 0xb7, 0x97, 0x85, 0x10, 0xb5, 0xba, 0x3c,
        0xb6, 0x70, 0xd0, 0x06, 0xa1, 0xfa, 0x81, 0x82, 0x83, 0x7e, 0x7f, 0x80, 0x96, 0x73, 0xbe,
        0x56, 0x9b, 0x9e, 0x95, 0xd9, 0xf7, 0x02, 0xb9, 0xa4, 0xde, 0x6a, 0x32, 0x6d, 0xd8, 0x8a,
        0x84, 0x72, 0x2a, 0x14, 0x9f, 0x88, 0xf9, 0xdc, 0x89, 0x9a, 0xfb, 0x7c, 0x2e, 0xc3, 0x8f,
        0xb8, 0x65, 0x48, 0x26, 0xc8, 0x12, 0x4a, 0xce, 0xe7, 0xd2, 0x62, 0x0c, 0xe0, 0x1f, 0xef,
        0x11, 0x75, 0x78, 0x71, 0xa5, 0x8e, 0x76, 0x3d, 0xbd, 0xbc, 0x86, 0x57, 0x0b, 0x28, 0x2f,
        0xa3, 0xda, 0xd4, 0xe4, 0x0f, 0xa9, 0x27, 0x53, 0x04, 0x1b, 0xfc, 0xac, 0xe6, 0x7a, 0x07,
        0xae, 0x63, 0xc5, 0xdb, 0xe2, 0xea, 0x94, 0x8b, 0xc4, 0xd5, 0x9d, 0xf8, 0x90, 0x6b, 0xb1,
        0x0d, 0xd6, 0xeb, 0xc6, 0x0e, 0xcf, 0xad, 0x08, 0x4e, 0xd7, 0xe3, 0x5d, 0x50, 0x1e, 0xb3,
        0x5b, 0x23, 0x38, 0x34, 0x68, 0x46, 0x03, 0x8c, 0xdd, 0x9c, 0x7d, 0xa0, 0xcd, 0x1a, 0x41,
        0x1c,
    ];

    #[test]
    fn gf8_inv_correct() {
        let inputs = (0..=255).map(|x| GF8(x)).collect_vec();
        let mut rng = thread_rng();
        let (s1, s2, s3) = secret_share_vector(&mut rng, inputs.clone().into_iter());
        let program = |v: Vec<RssShare<GF8>>| {
            move |p: &mut WL16Party| {
                p.prepare_rand_ohv(v.len()).unwrap();
                let (mut si, mut sii): (Vec<_>, Vec<_>) =
                    v.into_iter().map(|rss| (rss.si, rss.sii)).unzip();
                gf8_inv_layer(p, &mut si, &mut sii).unwrap();
                si.into_iter()
                    .zip(sii)
                    .map(|(si, sii)| RssShare::from(si, sii))
                    .collect_vec()
            }
        };

<<<<<<< HEAD
        let (h1, h2, h3) = localhost_setup_wl16(program(s1), program(s2), program(s3));
=======
        let (h1,h2,h3) = WL16Setup::localhost_setup(program(s1), program(s2), program(s3));
>>>>>>> 7731e172
        let (s1, _) = h1.join().unwrap();
        let (s2, _) = h2.join().unwrap();
        let (s3, _) = h3.join().unwrap();
        assert_eq!(s1.len(), inputs.len());
        assert_eq!(s2.len(), inputs.len());
        assert_eq!(s3.len(), inputs.len());
        for (i, (s1, s2, s3)) in izip!(s1, s2, s3).enumerate() {
            consistent(&s1, &s2, &s3);
            assert_eq(s1, s2, s3, GF8(GF8_INV_TABLE[i]));
        }
    }

    #[test]
    fn gf8_inv_opt_correct() {
        let inputs = (0..=255).map(|x| GF8(x)).collect_vec();
        let mut rng = thread_rng();
        let (s1, s2, s3) = secret_share_vector(&mut rng, inputs.clone().into_iter());
        let program = |v: Vec<RssShare<GF8>>| {
            move |p: &mut WL16Party| {
                p.prepare_rand_ohv(v.len()).unwrap();
                let (mut si, mut sii): (Vec<_>, Vec<_>) =
                    v.into_iter().map(|rss| (rss.si, rss.sii)).unzip();
                gf8_inv_layer_opt(p, &mut si, &mut sii).unwrap();
                si.into_iter()
                    .zip(sii)
                    .map(|(si, sii)| RssShare::from(si, sii))
                    .collect_vec()
            }
        };

<<<<<<< HEAD
        let (h1, h2, h3) = localhost_setup_wl16(program(s1), program(s2), program(s3));
=======
        let (h1,h2,h3) = WL16Setup::localhost_setup(program(s1), program(s2), program(s3));
>>>>>>> 7731e172
        let (s1, _) = h1.join().unwrap();
        let (s2, _) = h2.join().unwrap();
        let (s3, _) = h3.join().unwrap();
        assert_eq!(s1.len(), inputs.len());
        assert_eq!(s2.len(), inputs.len());
        assert_eq!(s3.len(), inputs.len());
        for (i, (s1, s2, s3)) in izip!(s1, s2, s3).enumerate() {
            consistent(&s1, &s2, &s3);
            assert_eq(s1, s2, s3, GF8(GF8_INV_TABLE[i]));
        }
    }

    #[test]
    fn gf8_inv_opt_mt_correct() {
        const N_THREADS: usize = 3;
        let inputs = (0..=255).map(|x| GF8(x)).collect_vec();
        let mut rng = thread_rng();
        let (s1, s2, s3) = secret_share_vector(&mut rng, inputs.clone().into_iter());
        let program = |v: Vec<RssShare<GF8>>| {
            move |p: &mut WL16Party| {
                p.prepare_rand_ohv(v.len()).unwrap();
                let (mut si, mut sii): (Vec<_>, Vec<_>) = v.into_iter().map(|rss| (rss.si,rss.sii)).unzip();
                gf8_inv_layer_opt_mt(p, &mut si, &mut sii).unwrap();
                si.into_iter().zip(sii).map(|(si,sii)| RssShare::from(si, sii)).collect_vec()
            }
        };

        let (h1,h2,h3) = WL16Setup::localhost_setup_multithreads(N_THREADS, program(s1), program(s2), program(s3));
        let (s1, _) = h1.join().unwrap();
        let (s2, _) = h2.join().unwrap();
        let (s3, _) = h3.join().unwrap();
        assert_eq!(s1.len(), inputs.len());
        assert_eq!(s2.len(), inputs.len());
        assert_eq!(s3.len(), inputs.len());
        for (i, (s1, s2, s3)) in izip!(s1, s2, s3).enumerate() {
            consistent(&s1, &s2, &s3);
            assert_eq(s1, s2, s3, GF8(GF8_INV_TABLE[i]));
        }
    }

    #[test]
    fn gf8_inv_opt_mt_many() {
        const N_THREADS: usize = 6;
        const N: usize = 100000;
        let mut rng = thread_rng();
        let inputs: Vec<GF8> = rng.generate(N);
        let mut rng = thread_rng();
        let (s1, s2, s3) = secret_share_vector(&mut rng, inputs.clone().into_iter());
        let program = |v: Vec<RssShare<GF8>>| {
            move |p: &mut WL16Party| {
                p.prepare_rand_ohv(v.len()).unwrap();
                let (mut si, mut sii): (Vec<_>, Vec<_>) = v.into_iter().map(|rss| (rss.si,rss.sii)).unzip();
                gf8_inv_layer_opt_mt(p, &mut si, &mut sii).unwrap();
                si.into_iter().zip(sii).map(|(si,sii)| RssShare::from(si, sii)).collect_vec()
            }
        };

        let (h1,h2,h3) = WL16Setup::localhost_setup_multithreads(N_THREADS, program(s1), program(s2), program(s3));
        let (s1, _) = h1.join().unwrap();
        let (s2, _) = h2.join().unwrap();
        let (s3, _) = h3.join().unwrap();
        assert_eq!(s1.len(), inputs.len());
        assert_eq!(s2.len(), inputs.len());
        assert_eq!(s3.len(), inputs.len());
        for (x, s1, s2, s3) in izip!(inputs, s1, s2, s3) {
            consistent(&s1, &s2, &s3);
            assert_eq(s1, s2, s3, GF8(GF8_INV_TABLE[x.0 as usize]));
        }
    }

    #[test]
    fn sub_bytes() {
<<<<<<< HEAD
        test_sub_bytes::<WL16Setup, _>()
=======
        test_sub_bytes::<WL16Setup,_>(None)
    }

    #[test]
    fn sub_bytes_mt() {
        const N_THREADS: usize = 3;
        test_sub_bytes::<WL16Setup,_>(Some(N_THREADS))
>>>>>>> 7731e172
    }

    #[test]
    fn aes128_keyschedule_lut16() {
        test_aes128_keyschedule_gf8::<WL16Setup, _>(None)
    }

    #[test]
    fn aes128_keyschedule_lut16_mt() {
        const N_THREADS: usize = 3;
        test_aes128_keyschedule_gf8::<WL16Setup, _>(Some(N_THREADS))
    }

    #[test]
    fn aes_128_no_keyschedule_lut16() {
        test_aes128_no_keyschedule_gf8::<WL16Setup, _>(1, None)
    }

    #[test]
    fn aes_128_no_keyschedule_lut16_mt() {
        const N_THREADS: usize = 3;
        test_aes128_no_keyschedule_gf8::<WL16Setup, _>(100, Some(N_THREADS))
    }

    #[test]
    fn inv_aes128_no_keyschedule_lut16() {
        test_inv_aes128_no_keyschedule_gf8::<WL16Setup, _>(1, None)
    }

    #[test]
    fn inv_aes128_no_keyschedule_lut16_mt() {
        const N_THREADS: usize = 3;
        test_inv_aes128_no_keyschedule_gf8::<WL16Setup, _>(100, Some(N_THREADS))
    }

    #[test]
    fn create_table() {
        let mut table = [[0u16; 4]; 16];
        for offset in 0..16 {
            for j in 0..4 {
                let mut entry = 0u16;
                for i in 0..16 {
                    entry |= (((GF4_INV[offset ^ i] >> j) & 0x1) as u16) << i;
                }
                table[offset][j] = entry;
            }
        }

        println!("const GF4_BITSLICED_LUT: [[u16; 4]; 16] = [");
        for i in 0..16 {
            println!("\t{:?},", table[i]);
        }
        println!("];");
    }
}<|MERGE_RESOLUTION|>--- conflicted
+++ resolved
@@ -3,8 +3,8 @@
 
 use crate::{
     aes::GF8InvBlackBox,
-    network::task::{Direction, IoLayer},
-    party::{error::MpcResult, ArithmeticBlackBox},
+    network::task::{Direction, IoLayerOwned},
+    party::{error::MpcResult, ArithmeticBlackBox, Party},
     share::{
         gf4::{BsGF4, GF4},
         gf8::GF8,
@@ -16,12 +16,6 @@
 use rand_chacha::ChaCha20Rng;
 use rayon::{iter::{IndexedParallelIterator, IntoParallelIterator, ParallelIterator}, slice::{ParallelSlice, ParallelSliceMut}};
 use sha2::Sha256;
-<<<<<<< HEAD
-=======
-use crate::{
-    aes::GF8InvBlackBox, network::task::{Direction, IoLayerOwned}, party::{error::MpcResult, ArithmeticBlackBox, Party}, share::{gf4::{BsGF4, GF4}, gf8::GF8, wol::{wol_inv_map, wol_map}, Field, FieldDigestExt, FieldRngExt, RssShare}
-};
->>>>>>> 7731e172
 
 #[cfg(feature = "verbose-timing")]
 use {crate::party::PARTY_TIMER, std::time::Instant};
@@ -72,11 +66,7 @@
 ];
 
 /// Placeholder for the LUT protocol
-<<<<<<< HEAD
-pub fn lut_layer(party: &mut WL16Party, v: &[GF4]) -> MpcResult<(Vec<GF4>, Vec<GF4>)> {
-=======
 pub fn lut_layer(party: &mut WL16Party, v: &[GF4]) -> MpcResult<(Vec<GF4>,Vec<GF4>)> {
->>>>>>> 7731e172
     if party.prep_ohv.len() < v.len() {
         panic!("Not enough pre-processed random one-hot vectors available. Use WL16Party::prepare_rand_ohv to generate them.");
     }
@@ -145,50 +135,7 @@
 }
 
 /// Share conversion protocol <<x>> to [[x]]
-<<<<<<< HEAD
-///
-/// The function assumes that the length of all vectors is even.
-/// This allows to pack two field elements into one byte.
-fn ss_to_rss_layer_even_len_vec(
-    party: &mut WL16Party,
-    xss_i: &[GF4],
-    x_i: &mut [GF4],
-    x_ii: &mut [GF4],
-) -> MpcResult<()> {
-=======
 fn ss_to_rss_layer(party: &mut WL16Party, xss_i: &[GF4], x_i: &mut [GF4], x_ii: &mut [GF4]) -> MpcResult<()> {
->>>>>>> 7731e172
-    debug_assert_eq!(xss_i.len(), x_i.len());
-    debug_assert_eq!(xss_i.len(), x_ii.len());
-    // Shares of zero
-    let alphas: Vec<GF4> = party.inner.generate_alpha(xss_i.len());
-    //
-    x_i.iter_mut()
-        .enumerate()
-        .for_each(|(j, y_i)| *y_i = xss_i[j] + alphas[j]);
-    let out_bytes = x_i.chunks(2).map(|c| GF4::pack(c[0], c[1])).collect_vec();
-    party.io().send(Direction::Previous, out_bytes);
-    let mut in_bytes = vec![0u8; x_i.len() / 2];
-    party
-        .io()
-        .receive_slice(Direction::Next, &mut in_bytes)
-        .rcv()?;
-    party.io().wait_for_completion();
-    for (i, b) in in_bytes.iter().enumerate() {
-        let (v0, v1) = GF4::unpack(*b);
-        x_ii[2 * i] = v0;
-        x_ii[2 * i + 1] = v1;
-    }
-    Ok(())
-}
-
-/// Share conversion protocol <<x>> to [[x]]
-fn _ss_to_rss_layer(
-    party: &mut WL16Party,
-    xss_i: &[GF4],
-    x_i: &mut [GF4],
-    x_ii: &mut [GF4],
-) -> MpcResult<()> {
     debug_assert_eq!(xss_i.len(), x_i.len());
     debug_assert_eq!(xss_i.len(), x_ii.len());
     // Shares of zero
@@ -278,20 +225,9 @@
     let ss_rss_timer = Instant::now();
 
     // Step 7: Generate replicated sharing of a_h' and a_l'
-<<<<<<< HEAD
-    let mut a_h_a_l_i = vec![GF4::ZERO; 2 * n];
-    let mut a_h_a_l_ii = vec![GF4::ZERO; 2 * n];
-    _ss_to_rss_layer(
-        party,
-        &append(&a_h_prime_ss, &a_l_prime_ss),
-        &mut a_h_a_l_i,
-        &mut a_h_a_l_ii,
-    )?;
-=======
-    let mut a_h_a_l_i = vec![GF4::zero(); 2*n];
-    let mut a_h_a_l_ii = vec![GF4::zero(); 2*n];
+    let mut a_h_a_l_i = vec![GF4::ZERO; 2*n];
+    let mut a_h_a_l_ii = vec![GF4::ZERO; 2*n];
     ss_to_rss_layer(party, &append(&a_h_prime_ss, &a_l_prime_ss), &mut a_h_a_l_i, &mut a_h_a_l_ii)?;
->>>>>>> 7731e172
 
     #[cfg(feature = "verbose-timing")]
     PARTY_TIMER
@@ -380,17 +316,6 @@
     debug_assert_eq!(si.len(), prep_ohv.len());
     let (mut ah_i, mut al_i) = wol_bitslice_gf4(si);
     let (ah_ii, mut al_ii) = wol_bitslice_gf4(sii);
-<<<<<<< HEAD
-    let v = izip!(ah_i.iter(), ah_ii.iter(), al_i.iter(), al_ii.iter())
-        .map(|(ahi, ahii, ali, alii)| {
-            let e_mul_ah2 = ahi.square_mul_e();
-            let al2 = ali.square();
-            let ah_mul_al = (*ahi * *ali) + (*ahi + *ahii) * (*ali + *alii);
-            e_mul_ah2 + al2 + ah_mul_al
-        })
-        .collect();
-    let (v_inv_i, v_inv_ii) = lut_layer_opt(party, v)?;
-=======
     let v = izip!(ah_i.iter(), ah_ii.iter(), al_i.iter(), al_ii.iter()).map(|(ahi, ahii, ali, alii)| {
         let e_mul_ah2 = ahi.square_mul_e();
         let al2 = ali.square();
@@ -398,7 +323,6 @@
         e_mul_ah2 + al2 + ah_mul_al
     }).collect();
     let (v_inv_i, v_inv_ii) = lut_layer_opt(party, v, prep_ohv)?;
->>>>>>> 7731e172
 
     // local mult
     al_i.iter_mut().zip(ah_i.iter()).for_each(|(l, h)| *l += *h);
@@ -451,15 +375,9 @@
     Ok(())
 }
 
-<<<<<<< HEAD
-fn lut_layer_opt(party: &mut WL16Party, mut v: Vec<BsGF4>) -> MpcResult<(Vec<BsGF4>, Vec<BsGF4>)> {
-    let n = 2 * v.len();
-    if party.prep_ohv.len() < n {
-=======
 fn gf8_inv_layer_opt_mt(party: &mut WL16Party, si: &mut [GF8], sii: &mut [GF8]) -> MpcResult<()> {
     debug_assert_eq!(si.len(), sii.len());
     if party.prep_ohv.len() < si.len() {
->>>>>>> 7731e172
         panic!("Not enough pre-processed random one-hot vectors available. Use WL16Party::prepare_rand_ohv to generate them.");
     }
 
@@ -488,24 +406,6 @@
     #[cfg(feature = "verbose-timing")]
     let lut_open_time = Instant::now();
 
-<<<<<<< HEAD
-    let rnd_ohv = &party.prep_ohv[party.prep_ohv.len() - n..];
-    let rcv_cii = party.io().receive_field::<BsGF4>(Direction::Next, v.len());
-    let rcv_ciii = party
-        .io()
-        .receive_field::<BsGF4>(Direction::Previous, v.len());
-    v.iter_mut().enumerate().for_each(|(i, dst)| {
-        *dst += BsGF4::new(rnd_ohv[2 * i].random, rnd_ohv[2 * i + 1].random);
-    });
-    let ci = v;
-    party
-        .io()
-        .send_field::<BsGF4>(Direction::Next, &ci, ci.len());
-    party
-        .io()
-        .send_field::<BsGF4>(Direction::Previous, &ci, ci.len());
-
-=======
     let rcv_cii = party.receive_field::<BsGF4>(Direction::Next, v.len());
     let rcv_ciii = party.receive_field::<BsGF4>(Direction::Previous, v.len());
     if rnd_ohv.len() < 2*v.len() {
@@ -525,7 +425,6 @@
     party.send_field::<BsGF4>(Direction::Next, &ci, ci.len());
     party.send_field::<BsGF4>(Direction::Previous, &ci, ci.len());
     
->>>>>>> 7731e172
     let cii = rcv_cii.rcv()?;
     let ciii = rcv_ciii.rcv()?;
     #[cfg(feature = "verbose-timing")]
@@ -537,11 +436,6 @@
     #[cfg(feature = "verbose-timing")]
     let lut_local_time = Instant::now();
     let res = lut_with_rnd_ohv_bitsliced_opt(rnd_ohv, ci, cii, ciii);
-<<<<<<< HEAD
-    // remove used pre-processing material
-    party.prep_ohv.truncate(party.prep_ohv.len() - n);
-=======
->>>>>>> 7731e172
 
     #[cfg(feature = "verbose-timing")]
     PARTY_TIMER
@@ -552,39 +446,19 @@
     Ok(res)
 }
 
-<<<<<<< HEAD
-fn ss_to_rss_layer_opt(
-    party: &mut WL16Party,
-    ss1: &mut [BsGF4],
-    ss2: &mut [BsGF4],
-    ss1_ii: &mut [BsGF4],
-    ss2_ii: &mut [BsGF4],
-) -> MpcResult<()> {
-=======
 fn ss_to_rss_layer_opt<P: Party>(party: &mut P, ss1: &mut [BsGF4], ss2: &mut [BsGF4], ss1_ii: &mut [BsGF4], ss2_ii: &mut [BsGF4]) -> MpcResult<()> {
->>>>>>> 7731e172
     debug_assert_eq!(ss1.len(), ss2.len());
     debug_assert_eq!(ss1.len(), ss1_ii.len());
     debug_assert_eq!(ss1.len(), ss2_ii.len());
     let n = ss1.len();
-<<<<<<< HEAD
-    let rcv_ii = party.io().receive_field::<BsGF4>(Direction::Next, 2 * n);
-=======
     let rcv_ii = party.receive_field::<BsGF4>(Direction::Next, 2*n);
->>>>>>> 7731e172
     izip!(ss1.iter_mut(), party.generate_alpha(n)).for_each(|(si, alpha)| {
         *si += alpha;
     });
     izip!(ss2.iter_mut(), party.generate_alpha(n)).for_each(|(si, alpha)| {
         *si += alpha;
     });
-<<<<<<< HEAD
-    party
-        .io()
-        .send_field::<BsGF4>(Direction::Previous, ss1.iter().chain(ss2.iter()), 2 * n);
-=======
     party.send_field::<BsGF4>(Direction::Previous, ss1.iter().chain(ss2.iter()), 2*n);
->>>>>>> 7731e172
     let res = rcv_ii.rcv()?;
     ss1_ii.copy_from_slice(&res[..n]);
     ss2_ii.copy_from_slice(&res[n..]);
@@ -592,22 +466,6 @@
 }
 
 #[inline]
-<<<<<<< HEAD
-pub fn lut_with_rnd_ohv_bitsliced_opt(
-    rnd_ohv: &[RndOhvOutput],
-    ci: Vec<BsGF4>,
-    mut cii: Vec<BsGF4>,
-    mut ciii: Vec<BsGF4>,
-) -> (Vec<BsGF4>, Vec<BsGF4>) {
-    for i in 0..ci.len() {
-        let (c1, c2) = (ci[i] + cii[i] + ciii[i]).unpack();
-        let ohv1 = &rnd_ohv[2 * i];
-        let (lut1_i, lut1_ii) =
-            RndOhv16::lut_rss(c1.as_u8() as usize, &ohv1.si, &ohv1.sii, &GF4_BITSLICED_LUT);
-        let ohv2 = &rnd_ohv[2 * i + 1];
-        let (lut2_i, lut2_ii) =
-            RndOhv16::lut_rss(c2.as_u8() as usize, &ohv2.si, &ohv2.sii, &GF4_BITSLICED_LUT);
-=======
 pub fn lut_with_rnd_ohv_bitsliced_opt(rnd_ohv: &[RndOhvOutput], ci: Vec<BsGF4>, mut cii: Vec<BsGF4>, mut ciii: Vec<BsGF4>) -> (Vec<BsGF4>, Vec<BsGF4>) {
     let loop_len = if rnd_ohv.len() < 2*ci.len() { ci.len()-1 } else { ci.len() };
 
@@ -617,7 +475,6 @@
         let (lut1_i, lut1_ii) = RndOhv16::lut_rss(c1.as_u8() as usize, &ohv1.si, &ohv1.sii, &GF4_BITSLICED_LUT);
         let ohv2 = &rnd_ohv[2*i+1];
         let (lut2_i, lut2_ii) = RndOhv16::lut_rss(c2.as_u8() as usize, &ohv2.si, &ohv2.sii, &GF4_BITSLICED_LUT);
->>>>>>> 7731e172
         cii[i] = BsGF4::new(lut1_i, lut2_i);
         ciii[i] = BsGF4::new(lut1_ii, lut2_ii);
     }
@@ -626,8 +483,8 @@
         let (c1, _) = (ci[last_ci]+cii[last_ci]+ciii[last_ci]).unpack();
         let ohv1 = &rnd_ohv[rnd_ohv.len()-1];
         let (lut1_i, lut1_ii) = RndOhv16::lut_rss(c1.as_u8() as usize, &ohv1.si, &ohv1.sii, &GF4_BITSLICED_LUT);
-        cii[last_ci] = BsGF4::new(lut1_i, GF4::zero());
-        ciii[last_ci] = BsGF4::new(lut1_ii, GF4::zero());
+        cii[last_ci] = BsGF4::new(lut1_i, GF4::ZERO);
+        ciii[last_ci] = BsGF4::new(lut1_ii, GF4::ZERO);
     }
     
     (cii, ciii)
@@ -644,17 +501,12 @@
     }
     fn gf8_inv(&mut self, si: &mut [GF8], sii: &mut [GF8]) -> MpcResult<()> {
         if self.opt {
-<<<<<<< HEAD
-            gf8_inv_layer_opt(self, si, sii)
-        } else {
-=======
             if self.inner.has_multi_threading() && si.len() >= 2*self.inner.num_worker_threads() {
                 gf8_inv_layer_opt_mt(self, si, sii)
             }else{
                 gf8_inv_layer_opt(self, si, sii)
             }
         }else{
->>>>>>> 7731e172
             gf8_inv_layer(self, si, sii)
         }
     }
@@ -722,24 +574,7 @@
     use itertools::{izip, Itertools};
     use rand::{thread_rng, CryptoRng, Rng};
 
-<<<<<<< HEAD
-    use crate::{
-        aes::test::{
-            test_aes128_keyschedule_gf8, test_aes128_no_keyschedule_gf8,
-            test_inv_aes128_no_keyschedule_gf8, test_sub_bytes,
-        },
-        share::{
-            gf4::GF4,
-            gf8::GF8,
-            test::{assert_eq, consistent, secret_share_vector},
-            Field, FieldRngExt, RssShare,
-        },
-        wollut16::{
-            online::{gf8_inv_layer_opt, GF4_INV},
-            test::{localhost_setup_wl16, WL16Setup},
-            WL16Party,
-        },
-    };
+    use crate::{aes::test::{test_aes128_keyschedule_gf8, test_aes128_no_keyschedule_gf8, test_inv_aes128_no_keyschedule_gf8, test_sub_bytes}, party::test::TestSetup, share::{gf4::GF4, gf8::GF8, test::{assert_eq, consistent, secret_share_vector}, Field, FieldRngExt, RssShare}, wollut16::{online::{gf8_inv_layer_opt, gf8_inv_layer_opt_mt, GF4_INV}, test::WL16Setup, WL16Party}};
 
     use super::{gf8_inv_layer, lut_layer};
 
@@ -749,14 +584,6 @@
     ) -> (Vec<F>, Vec<F>, Vec<F>)
     where
         R: FieldRngExt<F>,
-=======
-    use crate::{aes::test::{test_aes128_keyschedule_gf8, test_aes128_no_keyschedule_gf8, test_inv_aes128_no_keyschedule_gf8, test_sub_bytes}, party::test::TestSetup, share::{gf4::GF4, gf8::GF8, test::{assert_eq, consistent, secret_share_vector}, Field, FieldRngExt, RssShare}, wollut16::{online::{gf8_inv_layer_opt, gf8_inv_layer_opt_mt, GF4_INV}, test::WL16Setup, WL16Party}};
-
-    use super::{gf8_inv_layer, lut_layer};
-
-    fn secret_share_additive<R: Rng + CryptoRng, F: Field>(rng: &mut R, it: impl ExactSizeIterator<Item=F>) -> (Vec<F>, Vec<F>, Vec<F>)
-    where R: FieldRngExt<F>
->>>>>>> 7731e172
     {
         let s1 = rng.generate(it.len());
         let s2 = rng.generate(it.len());
@@ -774,23 +601,12 @@
         let program = |v: Vec<GF4>| {
             move |p: &mut WL16Party| {
                 p.prepare_rand_ohv(v.len()).unwrap();
-<<<<<<< HEAD
-                let (si, sii) = lut_layer(p, &v).unwrap();
-                si.into_iter()
-                    .zip(sii)
-                    .map(|(si, sii)| RssShare::from(si, sii))
-                    .collect_vec()
-            }
-        };
-        let (h1, h2, h3) = localhost_setup_wl16(program(in1), program(in2), program(in3));
-=======
                 let (si,sii) = lut_layer(p, &v).unwrap();
                 p.io().wait_for_completion();
                 si.into_iter().zip(sii).map(|(si,sii)| RssShare::from(si, sii)).collect_vec()
             }
         };
         let (h1,h2,h3) = WL16Setup::localhost_setup(program(in1), program(in2), program(in3));
->>>>>>> 7731e172
         let (s1, p1) = h1.join().unwrap();
         let (s2, p2) = h2.join().unwrap();
         let (s3, p3) = h3.join().unwrap();
@@ -849,11 +665,7 @@
             }
         };
 
-<<<<<<< HEAD
-        let (h1, h2, h3) = localhost_setup_wl16(program(s1), program(s2), program(s3));
-=======
         let (h1,h2,h3) = WL16Setup::localhost_setup(program(s1), program(s2), program(s3));
->>>>>>> 7731e172
         let (s1, _) = h1.join().unwrap();
         let (s2, _) = h2.join().unwrap();
         let (s3, _) = h3.join().unwrap();
@@ -884,11 +696,7 @@
             }
         };
 
-<<<<<<< HEAD
-        let (h1, h2, h3) = localhost_setup_wl16(program(s1), program(s2), program(s3));
-=======
         let (h1,h2,h3) = WL16Setup::localhost_setup(program(s1), program(s2), program(s3));
->>>>>>> 7731e172
         let (s1, _) = h1.join().unwrap();
         let (s2, _) = h2.join().unwrap();
         let (s3, _) = h3.join().unwrap();
@@ -961,9 +769,6 @@
 
     #[test]
     fn sub_bytes() {
-<<<<<<< HEAD
-        test_sub_bytes::<WL16Setup, _>()
-=======
         test_sub_bytes::<WL16Setup,_>(None)
     }
 
@@ -971,7 +776,6 @@
     fn sub_bytes_mt() {
         const N_THREADS: usize = 3;
         test_sub_bytes::<WL16Setup,_>(Some(N_THREADS))
->>>>>>> 7731e172
     }
 
     #[test]
