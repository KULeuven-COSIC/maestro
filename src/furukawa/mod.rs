//! This module implements the *maliciously-secure* oblivious AES protocol by Furukawa et al.,
//! "High-Throughput Secure Three-Party Computation for Malicious Adversaries and an Honest Majority"
//! (<https://eprint.iacr.org/2016/944>).
//!
//! In the pre-processing phase, multiplication triples are generated and checked via bucket cut-and-choose.
//! The online phase proceeds like the semi-honest variant but before outputs are revealed, a post-sacrificing step checks
//! the validity of all multiplications that are computed in the online phase before.
//!
//! This module notably contains [FurukawaParty]: the party wrapper for the protocol. [FurukawaParty] also implements [ArithmeticBlackBox]

use std::ops::AddAssign;

use itertools::izip;
use rayon::{
    iter::{IndexedParallelIterator, IntoParallelIterator, ParallelIterator},
    slice::ParallelSliceMut,
};
<<<<<<< HEAD
use crate::rep3_core::{network::{task::{Direction, IoLayerOwned}, ConnectedParty}, party::{broadcast::{Broadcast, BroadcastContext}, error::{MpcError, MpcResult}, DigestExt, MainParty, Party, RngExt, ThreadParty}, share::{RssShare, RssShareVec}};
=======
use crate::{aes::AesVariant, rep3_core::{network::{task::{Direction, IoLayerOwned}, ConnectedParty}, party::{broadcast::{Broadcast, BroadcastContext}, error::{MpcError, MpcResult}, DigestExt, MainParty, Party, ThreadParty}, share::{RssShare, RssShareVec}}};
>>>>>>> 960200e3

use crate::{
    aes::GF8InvBlackBox, chida, share::{gf2p64::GF2p64Subfield, gf8::GF8, Field}, util::{mul_triple_vec::{GF2p64SubfieldEncoder, MulTripleRecorder, MulTripleVector}, ArithmeticBlackBox}, wollut16_malsec
};

pub mod offline;

pub struct FurukawaParty<F: Field + DigestExt + Sync + Send + GF2p64Subfield> {
    inner: MainParty,
    triples_to_check: MulTripleVector<F>,
    pre_processing: Option<MulTripleVector<F>>,
    use_recursive_check: bool,
}

impl<F: Field + DigestExt + Sync + Send + GF2p64Subfield> FurukawaParty<F> {
    pub fn setup(connected: ConnectedParty, n_worker_threads: Option<usize>, prot_str: Option<String>, use_recursive_check: bool) -> MpcResult<Self> {
        MainParty::setup(connected, n_worker_threads, prot_str).map(|party| Self {
            inner: party,
            triples_to_check: MulTripleVector::new(),
            pre_processing: None,
            use_recursive_check,
        })
    }

    pub fn prepare_multiplications(&mut self, n_mults: usize) -> MpcResult<()>
    where
        F: Send + Sync,
    {
        // if we use the recursive check, no need for pre-processing
        if !self.use_recursive_check {
            // run the bucket cut-and-choose
            if let Some(ref pre_processing) = self.pre_processing {
                println!("Discarding {} left-over triples", pre_processing.len());
                self.pre_processing = None;
            }
            self.pre_processing = Some(offline::bucket_cut_and_choose(&mut self.inner, n_mults)?);
        }
        
        Ok(())
    }

    pub fn start_input_phase(&mut self) -> InputPhase {
        InputPhase::new(&mut self.inner)
    }

    #[inline]
    pub fn public_constant(&self, c: F) -> RssShare<F> {
        match self.inner.i {
            0 => RssShare::from(c, F::ZERO),
            1 => RssShare::from(F::ZERO, F::ZERO),
            2 => RssShare::from(F::ZERO, c),
            _ => unreachable!(),
        }
    }

    pub fn mul(&mut self, ai: &[F], aii: &[F], bi: &[F], bii: &[F]) -> MpcResult<(Vec<F>, Vec<F>)> {
        debug_assert_eq!(ai.len(), aii.len());
        debug_assert_eq!(ai.len(), bi.len());
        debug_assert_eq!(ai.len(), bii.len());

        let ci: Vec<_> = izip!(self.inner.generate_alpha::<F>(ai.len()), ai, aii, bi, bii)
            .map(|(alpha_j, ai_j, aii_j, bi_j, bii_j)| {
                alpha_j + *ai_j * *bi_j + *ai_j * *bii_j + *aii_j * *bi_j
            })
            .collect();
        self.inner
            .io()
            .send_field::<F>(Direction::Previous, ci.iter(), ci.len());
        let rcv_cii = self.inner.io().receive_field(Direction::Next, ci.len());
        let cii = rcv_cii.rcv()?;
        // note down the observed multiplication triple
        self.triples_to_check.record_mul_triple(ai, aii, bi, bii, &ci, &cii);
        self.inner.io().wait_for_completion();
        Ok((ci, cii))
    }

    pub fn verify_multiplications(&mut self) -> MpcResult<()> {
        // check all recorded multiplications
        println!(
            "post-sacrifice: checking {} multiplications",
            self.triples_to_check.len()
        );
        if self.triples_to_check.len() > 0 {
            if self.use_recursive_check {
                self.verify_multiplications_with_recursive_check()
            }else{
                self.verify_multiplications_with_sacrifice()
            }
        } else {
            Ok(())
        }
    }

    fn verify_multiplications_with_sacrifice(&mut self) -> MpcResult<()> {
        let prep = self.pre_processing.as_mut().expect("No pre-processed multiplication triples found. Use prepare_multiplications to generate them before the output phase");
        if prep.len() < self.triples_to_check.len() {
            panic!("Not enough pre-processed multiplication triples left: Required {} but found only {}", self.triples_to_check.len(), prep.len());
        }

        let leftover = prep.len() - self.triples_to_check.len();
        let (prep_ai, prep_aii, prep_bi, prep_bii, prep_ci, prep_cii) = prep.as_mut_slices();
        let err = if self.inner.has_multi_threading()
            && self.triples_to_check.len() > self.inner.num_worker_threads()
        {
            offline::sacrifice_mt(
                &mut self.inner,
                self.triples_to_check.len(),
                1,
                self.triples_to_check.ai(),
                self.triples_to_check.aii(),
                self.triples_to_check.bi(),
                self.triples_to_check.bii(),
                self.triples_to_check.ci(),
                self.triples_to_check.cii(),
                &mut prep_ai[leftover..],
                &mut prep_aii[leftover..],
                &mut prep_bi[leftover..],
                &mut prep_bii[leftover..],
                &mut prep_ci[leftover..],
                &mut prep_cii[leftover..],
            )
        } else {
            offline::sacrifice(
                &mut self.inner,
                self.triples_to_check.len(),
                1,
                self.triples_to_check.ai(),
                self.triples_to_check.aii(),
                self.triples_to_check.bi(),
                self.triples_to_check.bii(),
                self.triples_to_check.ci(),
                self.triples_to_check.cii(),
                &mut prep_ai[leftover..],
                &mut prep_aii[leftover..],
                &mut prep_bi[leftover..],
                &mut prep_bii[leftover..],
                &mut prep_ci[leftover..],
                &mut prep_cii[leftover..],
            )
        };
        // purge the sacrificed triples
        if leftover > 0 {
            prep.shrink(leftover);
        } else {
            self.pre_processing = None;
        }
        self.triples_to_check.clear();
        err // return the sacrifice error
    }

    fn verify_multiplications_with_recursive_check(&mut self) -> MpcResult<()> {
        println!("Verifying multiplications");
        let mut context = BroadcastContext::new();
        let err = if self.inner.has_multi_threading() && self.triples_to_check.len() > self.inner.num_worker_threads() {
            wollut16_malsec::mult_verification::verify_multiplication_triples_mt(&mut self.inner, &mut context, &mut [&mut GF2p64SubfieldEncoder(&mut self.triples_to_check)], false)
        }else {
            wollut16_malsec::mult_verification::verify_multiplication_triples(&mut self.inner, &mut context, &mut [&mut GF2p64SubfieldEncoder(&mut self.triples_to_check)], false)
        };
        match err {
            Ok(true) => {
                self.inner.compare_view(context)
            },
            Ok(false) => Err(MpcError::MultCheck),
            Err(err) => Err(err)
        }
    }

    pub fn output_phase<T, OF: FnOnce(&mut OutputPhase) -> MpcResult<T>>(
        &mut self,
        block: OF,
    ) -> MpcResult<T>
    where
        F: AddAssign,
    {
        self.verify_multiplications()?;

        // now the output phase can begin
        let mut phase = OutputPhase::new(&mut self.inner);
        let res = block(&mut phase)?;
        phase.end_output_phase()?;
        Ok(res)
    }
}

pub struct InputPhase<'a> {
    party: &'a mut MainParty,
    context: BroadcastContext,
}

impl<'a> InputPhase<'a> {
    pub fn new(party: &'a mut MainParty) -> Self {
        Self {
            party,
            context: BroadcastContext::new(),
        }
    }

    pub fn my_input<F: Field + RngExt + DigestExt>(&mut self, input: &[F]) -> MpcResult<RssShareVec<F>> {
        let a: Vec<RssShare<F>> = self.party.generate_random(input.len());
        let b = self
            .party
            .open_rss_to(&mut self.context, &a, self.party.i)?;
        let mut b = b.unwrap(); // this is safe since we open to party.i
        for i in 0..b.len() {
            b[i] += input[i];
        }
        self.party
            .broadcast_round(&mut self.context, &mut [], &mut [], b.as_slice())?;
        Ok(a.into_iter()
            .zip(b)
            .map(|(ai, bi)| self.party.constant(bi) - ai)
            .collect())
    }

    pub fn other_input<F: Field + RngExt + DigestExt>(
        &mut self,
        input_party: usize,
        n_inputs: usize,
    ) -> MpcResult<RssShareVec<F>> {
        assert_ne!(self.party.i, input_party);
        let a = self.party.generate_random(n_inputs);
        let b = self
            .party
            .open_rss_to(&mut self.context, &a, input_party)?;
        debug_assert!(b.is_none());
        let mut b = vec![F::ZERO; n_inputs];
        match (self.party.i, input_party) {
            (0, 2) | (1, 0) | (2, 1) => {
                self.party
                    .broadcast_round(&mut self.context, &mut [], &mut b, &[])?
            }
            (0, 1) | (1, 2) | (2, 0) => {
                self.party
                    .broadcast_round(&mut self.context, &mut b, &mut [], &[])?
            }
            _ => unreachable!(),
        }
        Ok(a.into_iter()
            .zip(b)
            .map(|(ai, bi)| self.party.constant(bi) - ai)
            .collect())
    }

    pub fn input_round<F: Field + RngExt + DigestExt>(&mut self, my_input: &[F]) -> MpcResult<(RssShareVec<F>, RssShareVec<F>, RssShareVec<F>)> {
        let in1 = if self.party.i == 0 {
            self.my_input(my_input)
        } else {
            self.other_input(0, my_input.len())
        }?;

        let in2 = if self.party.i == 1 {
            self.my_input(my_input)
        } else {
            self.other_input(1, my_input.len())
        }?;

        let in3 = if self.party.i == 2 {
            self.my_input(my_input)
        } else {
            self.other_input(2, my_input.len())
        }?;
        Ok((in1, in2, in3))
    }

    pub fn end_input_phase(self) -> MpcResult<()> {
        self.party.compare_view(self.context)
    }
}

pub struct OutputPhase<'a> {
    party: &'a mut MainParty,
    context: BroadcastContext,
}

impl<'a> OutputPhase<'a>
{
    pub fn new(party: &'a mut MainParty) -> Self {
        Self {
            party,
            context: BroadcastContext::new(),
        }
    }

    pub fn output_to<F: Field + DigestExt>(&mut self, to_party: usize, si: &[F], sii: &[F]) -> MpcResult<Option<Vec<F>>>
    {
        debug_assert_eq!(si.len(), sii.len());
        let rss: Vec<_> = si
            .iter()
            .zip(sii)
            .map(|(si, sii)| RssShare::from(*si, *sii))
            .collect();
        self.party
            .open_rss_to(&mut self.context, &rss, to_party)
    }

    pub fn output<F: Field + DigestExt>(&mut self, si: &[F], sii: &[F]) -> MpcResult<Vec<F>>
    {
        self.party.open_rss(&mut self.context, si, sii)
    }

    pub fn output_to_multiple<F: Field + DigestExt>(&mut self, to_p1: &[RssShare<F>], to_p2: &[RssShare<F>], to_p3: &[RssShare<F>]) -> MpcResult<Vec<F>>
    {
        self.party.open_rss_to_multiple(&mut self.context, to_p1, to_p2, to_p3)
    }

    pub fn end_output_phase(self) -> MpcResult<()> {
        self.party.compare_view(self.context)
    }
}

impl<F: Field + DigestExt + Send + Sync + GF2p64Subfield> ArithmeticBlackBox<F> for FurukawaParty<F> {

    fn io(&self) -> &IoLayerOwned {
        self.inner.io()
    }

    fn pre_processing(&mut self, n_multiplications: usize) -> MpcResult<()> {
        self.prepare_multiplications(n_multiplications)
    }

    fn constant(&self, value: F) -> RssShare<F> {
        self.inner.constant(value)
    }

    fn generate_random(&mut self, n: usize) -> RssShareVec<F> {
        self.inner.generate_random(n)
    }

    fn generate_alpha(&mut self, n: usize) -> impl Iterator<Item=F> {
        self.inner.generate_alpha(n)
    }

    fn input_round(
        &mut self,
        my_input: &[F],
    ) -> MpcResult<(RssShareVec<F>, RssShareVec<F>, RssShareVec<F>)> {
        let party_index = self.inner.i;
        let mut input_phase = self.start_input_phase();

        let in1 = if party_index == 0 {
            input_phase.my_input(my_input)
        } else {
            input_phase.other_input(0, my_input.len())
        }?;

        let in2 = if party_index == 1 {
            input_phase.my_input(my_input)
        } else {
            input_phase.other_input(1, my_input.len())
        }?;

        let in3 = if party_index == 2 {
            input_phase.my_input(my_input)
        } else {
            input_phase.other_input(2, my_input.len())
        }?;
        input_phase.end_input_phase()?;
        Ok((in1, in2, in3))
    }

    fn mul(
        &mut self,
        ci: &mut [F],
        cii: &mut [F],
        ai: &[F],
        aii: &[F],
        bi: &[F],
        bii: &[F],
    ) -> MpcResult<()> {
        let (vci, vcii) = self.mul(ai, aii, bi, bii)?;
        ci.copy_from_slice(&vci);
        cii.copy_from_slice(&vcii);
        Ok(())
    }

    fn output_round(&mut self, si: &[F], sii: &[F]) -> MpcResult<Vec<F>> {
        self.output_phase(|of| of.output(si, sii))
    }

    fn output_to(&mut self, to_p1: &[RssShare<F>], to_p2: &[RssShare<F>], to_p3: &[RssShare<F>]) -> MpcResult<Vec<F>> {
        let i = self.inner.i;
        self.output_phase(|of| {
            let (to_p1_si, to_p1_sii): (Vec<_>, Vec<_>) = to_p1.iter().map(|rss| (rss.si, rss.sii)).unzip();
            let (to_p2_si, to_p2_sii): (Vec<_>, Vec<_>) = to_p2.iter().map(|rss| (rss.si, rss.sii)).unzip();
            let (to_p3_si, to_p3_sii): (Vec<_>, Vec<_>) = to_p3.iter().map(|rss| (rss.si, rss.sii)).unzip();
            let res1 = of.output_to(0, &to_p1_si, &to_p1_sii)?;
            let res2 = of.output_to(1, &to_p2_si, &to_p2_sii)?;
            let res3 = of.output_to(2, &to_p3_si, &to_p3_sii)?;
            
            match i {
                0 => {
                    debug_assert!(res2.is_none());
                    debug_assert!(res3.is_none());
                    res1.ok_or(MpcError::Receive)
                },
                1 => {
                    debug_assert!(res1.is_none());
                    debug_assert!(res3.is_none());
                    res2.ok_or(MpcError::Receive)
                },
                2 => {
                    debug_assert!(res1.is_none());
                    debug_assert!(res2.is_none());
                    res3.ok_or(MpcError::Receive)
                },
                _ => unreachable!()
            }
        })
    }

    fn finalize(&mut self) -> MpcResult<()> {
        self.verify_multiplications()
    }
}

impl GF8InvBlackBox for FurukawaParty<GF8> {
    fn constant(&self, value: GF8) -> RssShare<GF8> {
        <Self as ArithmeticBlackBox<GF8>>::constant(self, value)
    }
    fn gf8_inv(&mut self, si: &mut [GF8], sii: &mut [GF8]) -> MpcResult<()> {
        if self.inner.has_multi_threading() && self.inner.num_worker_threads() < si.len() {
            debug_assert_eq!(si.len(), sii.len());
            let ranges = self.inner.split_range_equally(si.len());
            let chunk_size = ranges[0].1 - ranges[0].0;
            let thread_parties = self
                .inner
                .create_thread_parties_with_additional_data(ranges, |_, _| MulTripleVector::new());
            let observed_triples = self.inner.run_in_threadpool(|| {
                Ok(thread_parties
                    .into_par_iter()
                    .zip_eq(si.par_chunks_mut(chunk_size))
                    .zip_eq(sii.par_chunks_mut(chunk_size))
                    .map(|((mut thread_party, si), sii)| {
                        gf8_inv_layer_threadparty(&mut thread_party, si, sii)
                            .map(|()| thread_party.additional_data)
                    })
                    .collect_vec_list())
            })?;
            // append triples

            let observed_triples = observed_triples.into_iter().flatten().collect::<MpcResult<Vec<_>>>()?;
            self.triples_to_check.join_thread_mul_triple_recorders(observed_triples);
            Ok(())
        } else {
            chida::online::gf8_inv_layer(self, si, sii)
        }
    }
<<<<<<< HEAD
    fn do_preprocessing(&mut self, n_keys: usize, n_blocks: usize) -> MpcResult<()> {
        let n_muls_ks = 4 * 10 * 4 * n_keys; // 4 S-boxes per round, X rounds, 4 multiplications per S-box
        let n_muls_blocks = 16 * 10 * 4 * n_blocks; // 16 S-boxes per round, X rounds, 4 multiplications per S-box
=======
    fn do_preprocessing(&mut self, n_keys: usize, n_blocks: usize, variant: AesVariant) -> MpcResult<()> {
        let n_muls_ks = variant.n_ks_sboxes() * 4 * n_keys; // 4 S-boxes per round, X rounds, 4 multiplications per S-box
        let n_muls_blocks = 16 * variant.n_rounds() * 4 * n_blocks; // 16 S-boxes per round, X rounds, 4 multiplications per S-box
>>>>>>> 960200e3
        self.prepare_multiplications(n_muls_ks + n_muls_blocks)
    }
    fn main_party_mut(&mut self) -> &mut MainParty {
        &mut self.inner
    }
}

#[inline]
fn square_layer(v: &[GF8]) -> Vec<GF8> {
    v.iter().map(|x| x.square()).collect()
}

#[inline]
fn append(a: &[GF8], b: &[GF8]) -> Vec<GF8> {
    let mut res = vec![GF8(0); a.len() + b.len()];
    res[..a.len()].copy_from_slice(a);
    res[a.len()..].copy_from_slice(b);
    res
}

// the straight-forward gf8 inversion using 4 multiplication and only squaring (see Chida et al. "High-Throughput Secure AES Computation" in WAHC'18 [Figure 6])
fn gf8_inv_layer_threadparty(
    party: &mut ThreadParty<MulTripleVector<GF8>>,
    si: &mut [GF8],
    sii: &mut [GF8],
) -> MpcResult<()> {
    let n = si.len();
    // this is not yet the multiplication that chida et al use
    let x2 = (square_layer(si), square_layer(sii));
    // x^3 = x^2 * x
    let mut x3 = (vec![GF8(0); n], vec![GF8(0); n]);
    chida::online::mul_no_sync(party, &mut x3.0, &mut x3.1, si, sii, &x2.0, &x2.1)?;
    party.additional_data.record_mul_triple(si, sii, &x2.0, &x2.1, &x3.0, &x3.1);

    let x6 = (square_layer(&x3.0), square_layer(&x3.1));
    let x12 = (square_layer(&x6.0), square_layer(&x6.1));

    let x12_x12 = (append(&x12.0, &x12.0), append(&x12.1, &x12.1));
    let x3_x2 = (append(&x3.0, &x2.0), append(&x3.1, &x2.1));

    let mut x15_x14 = (vec![GF8(0); 2*n], vec![GF8(0); 2*n]); // VectorAesState::new(x12_x12.n);
    // x^15 = x^12 * x^3 and x^14 = x^12 * x^2 in one round
    chida::online::mul_no_sync(party, &mut x15_x14.0, &mut x15_x14.1, &x12_x12.0, &x12_x12.1, &x3_x2.0, &x3_x2.1)?;
    party.additional_data.record_mul_triple(&x12_x12.0, &x12_x12.1, &x3_x2.0, &x3_x2.1, &x15_x14.0, &x15_x14.1);

    // x^15 square in-place x^240 = (x^15)^16
    for i in 0..n {
        x15_x14.0[i] = x15_x14.0[i].square().square().square().square();
        x15_x14.1[i] = x15_x14.1[i].square().square().square().square();
    }
    // x^254 = x^240 * x^14
    // write directly to output buffers si,sii
    chida::online::mul_no_sync(party, si, sii, &x15_x14.0[..n], &x15_x14.1[..n], &x15_x14.0[n..], &x15_x14.1[n..])?;
    party.additional_data.record_mul_triple(&x15_x14.0[..n], &x15_x14.1[..n], &x15_x14.0[n..], &x15_x14.1[n..], si, sii);
    Ok(())
}

#[cfg(test)]
pub mod test {
    use crate::aes::test::{
<<<<<<< HEAD
        test_aes128_keyschedule_gf8, test_aes128_no_keyschedule_gf8, test_inv_aes128_no_keyschedule_gf8
=======
        test_aes128_keyschedule_gf8, test_aes128_no_keyschedule_gf8, test_aes256_keyschedule_gf8, test_aes256_no_keyschedule_gf8, test_inv_aes128_no_keyschedule_gf8
>>>>>>> 960200e3
    };
    use crate::share::gf8::GF8;
    use crate::share::Field;
    use crate::util::ArithmeticBlackBox;
    use crate::rep3_core::network::ConnectedParty;
    use crate::rep3_core::test::{localhost_connect, TestSetup};
    use crate::rep3_core::party::{DigestExt, RngExt};
    use crate::rep3_core::share::RssShare;
    use crate::share::gf2p64::GF2p64Subfield;
    use crate::share::test::{assert_eq, consistent};
    use rand::thread_rng;

    use super::FurukawaParty;

    pub fn localhost_setup_furukawa<
        F: Field + DigestExt + Send + Sync + GF2p64Subfield,
        T1: Send,
        F1: Send + FnOnce(&mut FurukawaParty<F>) -> T1,
        T2: Send,
        F2: Send + FnOnce(&mut FurukawaParty<F>) -> T2,
        T3: Send,
        F3: Send + FnOnce(&mut FurukawaParty<F>) -> T3,
    >(
        f1: F1,
        f2: F2,
        f3: F3,
        n_worker_threads: Option<usize>,
        use_recursive_check: bool,
    ) -> (
        (T1, FurukawaParty<F>),
        (T2, FurukawaParty<F>),
        (T3, FurukawaParty<F>),
    ) {
        fn adapter<F: Field + DigestExt + Send + Sync + GF2p64Subfield, T, Fx: FnOnce(&mut FurukawaParty<F>) -> T>(
            conn: ConnectedParty,
            f: Fx,
            n_worker_threads: Option<usize>,
            use_recursive_check: bool,
        ) -> (T, FurukawaParty<F>) {
            let mut party = FurukawaParty::setup(conn, n_worker_threads, None, use_recursive_check).unwrap();
            let t = f(&mut party);
            party.finalize().unwrap();
            party.inner.teardown().unwrap();
            (t, party)
        }
        localhost_connect(
            move |conn_party| adapter(conn_party, f1, n_worker_threads, use_recursive_check),
            move |conn_party| adapter(conn_party, f2, n_worker_threads, use_recursive_check),
            move |conn_party| adapter(conn_party, f3, n_worker_threads, use_recursive_check),
        )
    }

    pub struct FurukawaSetup;
    impl<F: Field + DigestExt + Send + Sync + GF2p64Subfield> TestSetup<FurukawaParty<F>> for FurukawaSetup {
        fn localhost_setup<
            T1: Send,
            F1: Send + FnOnce(&mut FurukawaParty<F>) -> T1,
            T2: Send,
            F2: Send + FnOnce(&mut FurukawaParty<F>) -> T2,
            T3: Send,
            F3: Send + FnOnce(&mut FurukawaParty<F>) -> T3,
        >(
            f1: F1,
            f2: F2,
            f3: F3,
        ) -> (
            (T1, FurukawaParty<F>),
            (T2, FurukawaParty<F>),
            (T3, FurukawaParty<F>),
        ) {
            localhost_setup_furukawa(f1, f2, f3, None, false)
        }
        fn localhost_setup_multithreads<
            T1: Send,
            F1: Send + FnOnce(&mut FurukawaParty<F>) -> T1,
            T2: Send,
            F2: Send + FnOnce(&mut FurukawaParty<F>) -> T2,
            T3: Send,
            F3: Send + FnOnce(&mut FurukawaParty<F>) -> T3,
        >(
            n_threads: usize,
            f1: F1,
            f2: F2,
            f3: F3,
        ) -> (
            (T1, FurukawaParty<F>),
            (T2, FurukawaParty<F>),
            (T3, FurukawaParty<F>),
        ) {
            localhost_setup_furukawa(f1, f2, f3, Some(n_threads), false)
        }
    }

    struct FurukawaRecursiveCheckSetup;
    impl<F: Field + DigestExt + Send + Sync + GF2p64Subfield> TestSetup<FurukawaParty<F>> for FurukawaRecursiveCheckSetup {
        fn localhost_setup<
                    T1: Send,
                    F1: Send + FnOnce(&mut FurukawaParty<F>) -> T1,
                    T2: Send,
                    F2: Send + FnOnce(&mut FurukawaParty<F>) -> T2,
                    T3: Send,
                    F3: Send + FnOnce(&mut FurukawaParty<F>) -> T3,
                >(
                    f1: F1,
                    f2: F2,
                    f3: F3,
                ) -> (
                    (T1, FurukawaParty<F>),
                    (T2, FurukawaParty<F>),
                    (T3, FurukawaParty<F>),
                ) {
            localhost_setup_furukawa(f1, f2, f3, None, true)
        }
        fn localhost_setup_multithreads<
                    T1: Send,
                    F1: Send + FnOnce(&mut FurukawaParty<F>) -> T1,
                    T2: Send,
                    F2: Send + FnOnce(&mut FurukawaParty<F>) -> T2,
                    T3: Send,
                    F3: Send + FnOnce(&mut FurukawaParty<F>) -> T3,
                >(
                    n_threads: usize,
                    f1: F1,
                    f2: F2,
                    f3: F3,
                ) -> (
                    (T1, FurukawaParty<F>),
                    (T2, FurukawaParty<F>),
                    (T3, FurukawaParty<F>),
                ) {
            localhost_setup_furukawa(f1, f2, f3, Some(n_threads), true)
        }
    }

    #[test]
    fn input_gf8() {
        const N: usize = 100;
        let mut rng = thread_rng();
        let x1 = GF8::generate(&mut rng, N);
        let x2 = GF8::generate(&mut rng, N);
        let x3 = GF8::generate(&mut rng, N);

        let program = |x: Vec<GF8>| move |p: &mut FurukawaParty<GF8>| p.input_round(&x).unwrap();

        let (((x11, x21, x31), _), ((x12, x22, x32), _), ((x13, x23, x33), _)) = FurukawaSetup::localhost_setup(
            program(x1.clone()),
            program(x2.clone()),
            program(x3.clone()),
        );

        fn check(
            x: Vec<GF8>,
            share1: Vec<RssShare<GF8>>,
            share2: Vec<RssShare<GF8>>,
            share3: Vec<RssShare<GF8>>,
        ) {
            assert_eq!(x.len(), share1.len());
            assert_eq!(x.len(), share2.len());
            assert_eq!(x.len(), share3.len());
            for (xi, (s1, (s2, s3))) in x
                .into_iter()
                .zip(share1.into_iter().zip(share2.into_iter().zip(share3)))
            {
                consistent(&s1, &s2, &s3);
                assert_eq(s1, s2, s3, xi);
            }
        }

        check(x1, x11, x12, x13);
        check(x2, x21, x22, x23);
        check(x3, x31, x32, x33);
    }

    #[test]
    fn aes128_no_keyschedule_gf8() {
        test_aes128_no_keyschedule_gf8::<FurukawaSetup, _>(1, None);
    }

    #[test]
    fn aes128_no_keyschedule_gf8_mt() {
        const N_THREADS: usize = 3;
        test_aes128_no_keyschedule_gf8::<FurukawaSetup, _>(100, Some(N_THREADS));
    }

    #[test]
    fn aes128_keyschedule_gf8() {
        test_aes128_keyschedule_gf8::<FurukawaSetup, _>(None);
    }

    #[test]
    fn inv_aes128_no_keyschedule_gf8() {
        test_inv_aes128_no_keyschedule_gf8::<FurukawaSetup, _>(1, None);
    }

    #[test]
    fn inv_aes128_no_keyschedule_gf8_mt() {
        const N_THREADS: usize = 3;
        test_inv_aes128_no_keyschedule_gf8::<FurukawaSetup, _>(100, Some(N_THREADS));
    }

    #[test]
    fn aes128_no_keyschedule_gf8_recursive_check() {
        test_aes128_no_keyschedule_gf8::<FurukawaRecursiveCheckSetup, _>(1, None);
    }

    #[test]
    fn aes128_no_keyschedule_gf8_recursive_check_mt() {
        const N_THREADS: usize = 3;
        test_aes128_no_keyschedule_gf8::<FurukawaRecursiveCheckSetup, _>(100, Some(N_THREADS));
    }

    #[test]
    fn aes128_keyschedule_gf8_recursive_check() {
        test_aes128_keyschedule_gf8::<FurukawaRecursiveCheckSetup, _>(None);
    }

    #[test]
    fn inv_aes128_no_keyschedule_gf8_recursive_check() {
        test_inv_aes128_no_keyschedule_gf8::<FurukawaRecursiveCheckSetup, _>(1, None);
    }

    #[test]
    fn inv_aes128_no_keyschedule_gf8_recursive_check_mt() {
        const N_THREADS: usize = 3;
        test_inv_aes128_no_keyschedule_gf8::<FurukawaRecursiveCheckSetup, _>(100, Some(N_THREADS));
    }

    #[test]
    fn aes256_no_keyschedule_gf8() {
        test_aes256_no_keyschedule_gf8::<FurukawaSetup, _>(1, None);
    }

    #[test]
    fn aes256_no_keyschedule_gf8_mt() {
        const N_THREADS: usize = 3;
        test_aes256_no_keyschedule_gf8::<FurukawaSetup, _>(100, Some(N_THREADS));
    }

    #[test]
    fn aes256_keyschedule_gf8() {
        test_aes256_keyschedule_gf8::<FurukawaSetup, _>(None);
    }
}<|MERGE_RESOLUTION|>--- conflicted
+++ resolved
@@ -15,11 +15,7 @@
     iter::{IndexedParallelIterator, IntoParallelIterator, ParallelIterator},
     slice::ParallelSliceMut,
 };
-<<<<<<< HEAD
-use crate::rep3_core::{network::{task::{Direction, IoLayerOwned}, ConnectedParty}, party::{broadcast::{Broadcast, BroadcastContext}, error::{MpcError, MpcResult}, DigestExt, MainParty, Party, RngExt, ThreadParty}, share::{RssShare, RssShareVec}};
-=======
-use crate::{aes::AesVariant, rep3_core::{network::{task::{Direction, IoLayerOwned}, ConnectedParty}, party::{broadcast::{Broadcast, BroadcastContext}, error::{MpcError, MpcResult}, DigestExt, MainParty, Party, ThreadParty}, share::{RssShare, RssShareVec}}};
->>>>>>> 960200e3
+use crate::{aes::AesVariant, rep3_core::{network::{task::{Direction, IoLayerOwned}, ConnectedParty}, party::{broadcast::{Broadcast, BroadcastContext}, error::{MpcError, MpcResult}, DigestExt, MainParty, Party, RngExt, ThreadParty}, share::{RssShare, RssShareVec}}};
 
 use crate::{
     aes::GF8InvBlackBox, chida, share::{gf2p64::GF2p64Subfield, gf8::GF8, Field}, util::{mul_triple_vec::{GF2p64SubfieldEncoder, MulTripleRecorder, MulTripleVector}, ArithmeticBlackBox}, wollut16_malsec
@@ -467,15 +463,9 @@
             chida::online::gf8_inv_layer(self, si, sii)
         }
     }
-<<<<<<< HEAD
-    fn do_preprocessing(&mut self, n_keys: usize, n_blocks: usize) -> MpcResult<()> {
-        let n_muls_ks = 4 * 10 * 4 * n_keys; // 4 S-boxes per round, X rounds, 4 multiplications per S-box
-        let n_muls_blocks = 16 * 10 * 4 * n_blocks; // 16 S-boxes per round, X rounds, 4 multiplications per S-box
-=======
     fn do_preprocessing(&mut self, n_keys: usize, n_blocks: usize, variant: AesVariant) -> MpcResult<()> {
         let n_muls_ks = variant.n_ks_sboxes() * 4 * n_keys; // 4 S-boxes per round, X rounds, 4 multiplications per S-box
         let n_muls_blocks = 16 * variant.n_rounds() * 4 * n_blocks; // 16 S-boxes per round, X rounds, 4 multiplications per S-box
->>>>>>> 960200e3
         self.prepare_multiplications(n_muls_ks + n_muls_blocks)
     }
     fn main_party_mut(&mut self) -> &mut MainParty {
@@ -536,11 +526,7 @@
 #[cfg(test)]
 pub mod test {
     use crate::aes::test::{
-<<<<<<< HEAD
-        test_aes128_keyschedule_gf8, test_aes128_no_keyschedule_gf8, test_inv_aes128_no_keyschedule_gf8
-=======
         test_aes128_keyschedule_gf8, test_aes128_no_keyschedule_gf8, test_aes256_keyschedule_gf8, test_aes256_no_keyschedule_gf8, test_inv_aes128_no_keyschedule_gf8
->>>>>>> 960200e3
     };
     use crate::share::gf8::GF8;
     use crate::share::Field;
