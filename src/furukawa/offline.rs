--- conflicted
+++ resolved
@@ -1,30 +1,12 @@
 use std::ops::AddAssign;
 
 use itertools::izip;
-<<<<<<< HEAD
-use rand::Rng;
-use rand::{CryptoRng, RngCore};
-=======
 use rand::{seq::SliceRandom, CryptoRng, RngCore};
->>>>>>> 7731e172
 use rand_chacha::ChaCha20Rng;
 use rayon::{iter::{IndexedParallelIterator, IntoParallelIterator, ParallelIterator}, slice::{ParallelSlice, ParallelSliceMut}};
 use sha2::Sha256;
-
-<<<<<<< HEAD
-use crate::{
-    network::task::Direction,
-    party::{
-        broadcast::{Broadcast, BroadcastContext},
-        correlated_randomness::GlobalRng,
-        error::{MpcError, MpcResult},
-        Party,
-    },
-    share::{Field, FieldDigestExt, FieldRngExt, RssShare},
-};
-=======
+use rand::Rng;
 use crate::{network::task::Direction, party::{broadcast::{Broadcast, BroadcastContext}, correlated_randomness::GlobalRng, error::{MpcError, MpcResult}, MainParty, Party}, share::{Field, FieldDigestExt, FieldRngExt, RssShare}};
->>>>>>> 7731e172
 
 use super::MulTripleVector;
 
@@ -37,49 +19,6 @@
 /// Note that unless `n` is a power of 2 larger or equal to 2^10, this function will generate more triples but only return exactly `n`.
 /// Depending on `next_power_of_two(n)`, different bucket sizes are chosen internally.
 #[allow(non_snake_case)]
-<<<<<<< HEAD
-pub fn bucket_cut_and_choose<F: Field + PartialEq + Copy + AddAssign>(
-    party: &mut Party,
-    n: usize,
-) -> MpcResult<MulTripleVector<F>>
-where
-    ChaCha20Rng: FieldRngExt<F>,
-    Sha256: FieldDigestExt<F>,
-{
-    // choose params
-    let pow = n.checked_next_power_of_two().expect("n too large");
-    println!("n={}, pow={}", n, pow);
-    let (N, B) = if pow <= (1 << 10) {
-        (1 << 10, BUCKET_SIZE[0])
-    } else if pow >= (1 << 20) {
-        (pow, BUCKET_SIZE[9])
-    } else {
-        let mut i = 10;
-        let mut tmp = n >> 10;
-        while (tmp & 0x1) != 0x1 {
-            tmp >>= 1;
-            i += 1;
-        }
-        (pow, BUCKET_SIZE[i - 10])
-    };
-    let C = B;
-    let M = N * B + C;
-    println!("N={}, B={}, M={}", N, B, M);
-    // generate multiplication triples optimistically
-    let mul_triples_time = Instant::now();
-    let mut a = party.generate_random(M);
-    let mut b = party.generate_random(M);
-
-    let alphas = party.generate_alpha(M);
-    let mut ci: Vec<_> = izip!(alphas, a.iter(), b.iter())
-        .map(|(alpha_j, aj, bj)| alpha_j + aj.si * bj.si + aj.si * bj.sii + aj.sii * bj.si)
-        .collect();
-    // receive cii from P+1
-    let rcv_cii = party.io().receive_field(Direction::Next, M);
-    // send ci to P-1
-    party.io().send_field::<F>(Direction::Previous, &ci, M);
-    let mut cii = rcv_cii.rcv()?;
-=======
 pub fn bucket_cut_and_choose<F: Field + Send + Sync>(party: &mut MainParty, n: usize) -> MpcResult<MulTripleVector<F>> 
 where ChaCha20Rng: FieldRngExt<F>, Sha256: FieldDigestExt<F>
 {
@@ -109,7 +48,6 @@
     }else{
         optimistic_mul(party, M)?
     };
->>>>>>> 7731e172
     party.io().wait_for_completion();
     // let mul_triples_time = mul_triples_time.elapsed();
 
@@ -133,17 +71,9 @@
         return Err(MpcError::SacrificeError);
     }
 
-<<<<<<< HEAD
-    let sacrifice_time = Instant::now();
-    let (mut ai, mut aii): (Vec<F>, Vec<F>) =
-        a.into_iter().skip(C).map(|rss| (rss.si, rss.sii)).unzip();
-    let (mut bi, mut bii): (Vec<F>, Vec<F>) =
-        b.into_iter().skip(C).map(|rss| (rss.si, rss.sii)).unzip();
-=======
     // let sacrifice_time = Instant::now();
     let (mut ai, mut aii): (Vec<F>, Vec<F>) = a.into_iter().skip(C).map(|rss| (rss.si, rss.sii)).unzip();
     let (mut bi, mut bii): (Vec<F>, Vec<F>) = b.into_iter().skip(C).map(|rss| (rss.si, rss.sii)).unzip();
->>>>>>> 7731e172
 
     let (ai_check, ai_sac) = ai.split_at_mut(N);
     let (aii_check, aii_sac) = aii.split_at_mut(N);
@@ -152,33 +82,12 @@
     let (ci_check, ci_sac) = ci[C..].split_at_mut(N);
     let (cii_check, cii_sac) = cii[C..].split_at_mut(N);
 
-<<<<<<< HEAD
-    sacrifice(
-        party,
-        N,
-        B - 1,
-        ai_check,
-        aii_check,
-        bi_check,
-        bii_check,
-        ci_check,
-        cii_check,
-        ai_sac,
-        aii_sac,
-        bi_sac,
-        bii_sac,
-        ci_sac,
-        cii_sac,
-    )?;
-
-=======
     if party.has_multi_threading() && N >= 2*party.num_worker_threads() {
         sacrifice_mt(party, N, B-1, ai_check, aii_check, bi_check, bii_check, ci_check, cii_check, ai_sac, aii_sac, bi_sac, bii_sac, ci_sac, cii_sac)?;
     }else{
         sacrifice(party, N, B-1, ai_check, aii_check, bi_check, bii_check, ci_check, cii_check, ai_sac, aii_sac, bi_sac, bii_sac, ci_sac, cii_sac)?;
     }
     
->>>>>>> 7731e172
     let correct_triples = MulTripleVector {
         ai: ai.into_iter().take(n).collect(),
         aii: aii.into_iter().take(n).collect(),
@@ -192,15 +101,6 @@
     Ok(correct_triples)
 }
 
-<<<<<<< HEAD
-fn shuffle<R: RngCore + CryptoRng, F: Field>(
-    rng: &mut R,
-    a: &mut [RssShare<F>],
-    b: &mut [RssShare<F>],
-    ci: &mut [F],
-    cii: &mut [F],
-) {
-=======
 type OptimisticMulResult<F> = (Vec<RssShare<F>>, Vec<RssShare<F>>, Vec<F>, Vec<F>);
 
 #[allow(non_snake_case)]
@@ -249,7 +149,6 @@
 }
 
 fn shuffle<R: RngCore + CryptoRng, F: Field>(rng: &mut R, a: &mut [RssShare<F>], b: &mut [RssShare<F>], ci: &mut [F], cii: &mut [F]) {
->>>>>>> 7731e172
     debug_assert_eq!(a.len(), b.len());
     debug_assert_eq!(a.len(), ci.len());
     debug_assert_eq!(a.len(), cii.len());
@@ -283,15 +182,6 @@
     shuffle_from_random_tape(&tape, cii);
 }
 
-<<<<<<< HEAD
-fn open_and_check<F: Field + PartialEq + Copy>(
-    party: &mut Party,
-    a: &[RssShare<F>],
-    b: &[RssShare<F>],
-    ci: &[F],
-    cii: &[F],
-) -> MpcResult<bool> {
-=======
 fn shuffle_mt<R: RngCore + CryptoRng + Clone + Send, F: Field + Send>(party: &MainParty, rng: &mut R, a: &mut [RssShare<F>], b: &mut [RssShare<F>], ci: &mut [F], cii: &mut [F]) {
     debug_assert_eq!(a.len(), b.len());
     debug_assert_eq!(a.len(), ci.len());
@@ -309,7 +199,6 @@
 }
 
 fn open_and_check<F: Field + PartialEq + Copy>(party: &mut MainParty, a: &[RssShare<F>], b: &[RssShare<F>], ci: &[F], cii: &[F]) -> MpcResult<bool> {
->>>>>>> 7731e172
     debug_assert_eq!(a.len(), b.len());
     debug_assert_eq!(a.len(), ci.len());
     debug_assert_eq!(a.len(), cii.len());
@@ -350,24 +239,6 @@
 ///  - `ai_to_sacrifice`, `aii_to_sacrifice`, `bi_to_sacrifice`, `bii_to_sacrifice`, `ci_to_sacrifice` and `cii_to_sacrifice` are slices of length `n * sacrifice_bucket_size` that contain the multiplication triple to sacrifice.
 ///
 /// This function returns `Ok(())` if the `x_to_check` values form a correct multiplication triple, otherwise it returns Err.
-<<<<<<< HEAD
-pub fn sacrifice<F: Field + Copy + AddAssign>(
-    party: &mut Party,
-    n: usize,
-    sacrifice_bucket_size: usize,
-    ai_to_check: &[F],
-    aii_to_check: &[F],
-    bi_to_check: &[F],
-    bii_to_check: &[F],
-    ci_to_check: &[F],
-    cii_to_check: &[F],
-    ai_to_sacrifice: &mut [F],
-    aii_to_sacrifice: &mut [F],
-    bi_to_sacrifice: &mut [F],
-    bii_to_sacrifice: &mut [F],
-    ci_to_sacrifice: &mut [F],
-    cii_to_sacrifice: &mut [F],
-=======
 pub fn sacrifice<F: Field + Copy + AddAssign>(party: &mut MainParty, n: usize, sacrifice_bucket_size: usize, 
     ai_to_check: &[F], aii_to_check: &[F], bi_to_check: &[F], bii_to_check: &[F], ci_to_check: &[F], cii_to_check: &[F],
     ai_to_sacrifice: &mut [F], aii_to_sacrifice: &mut [F], bi_to_sacrifice: &mut [F], bii_to_sacrifice: &mut [F], ci_to_sacrifice: &mut [F], cii_to_sacrifice: &mut [F],
@@ -400,10 +271,8 @@
 pub fn sacrifice_mt<F: Field + Send + Sync>(party: &mut MainParty, n: usize, sacrifice_bucket_size: usize, 
     ai_to_check: &[F], aii_to_check: &[F], bi_to_check: &[F], bii_to_check: &[F], ci_to_check: &[F], cii_to_check: &[F],
     ai_to_sacrifice: &mut [F], aii_to_sacrifice: &mut [F], bi_to_sacrifice: &mut [F], bii_to_sacrifice: &mut [F], ci_to_sacrifice: &mut [F], cii_to_sacrifice: &mut [F],
->>>>>>> 7731e172
 ) -> MpcResult<()>
-where
-    Sha256: FieldDigestExt<F>,
+where Sha256: FieldDigestExt<F>
 {
     let ranges = party.split_range_equally(n);
     let chunk_size = ranges[0].1 - ranges[0].0;
@@ -483,13 +352,7 @@
         }
     }
 
-<<<<<<< HEAD
-    let rcv_rho_iii_sigma_iii = party
-        .io()
-        .receive_field(Direction::Next, 2 * n * sacrifice_bucket_size);
-=======
     let rcv_rho_iii_sigma_iii = party.receive_field(Direction::Next, 2*n*sacrifice_bucket_size);
->>>>>>> 7731e172
 
     // x + a
     let rho_ii = {
@@ -501,20 +364,10 @@
         add_to_bucket(bii_to_sacrifice, bii_to_check, sacrifice_bucket_size);
         bii_to_sacrifice
     };
-<<<<<<< HEAD
-
-    party.io().send_field::<F>(
-        Direction::Previous,
-        rho_ii.as_ref().iter().chain(sigma_ii.as_ref().iter()),
-        rho_ii.len() + sigma_ii.len(),
-    );
-
-=======
     
     
     party.send_field::<F>(Direction::Previous, rho_ii.as_ref().iter().chain(sigma_ii.as_ref().iter()), rho_ii.len()+sigma_ii.len());
     
->>>>>>> 7731e172
     // x + a
     let rho_i = {
         add_to_bucket(ai_to_sacrifice, ai_to_check, sacrifice_bucket_size);
@@ -553,28 +406,10 @@
     let mut bucket_idx = 0;
     for el_idx in 0..ai_to_check.len() {
         for _j in 0..sacrifice_bucket_size {
-<<<<<<< HEAD
-            let rho_times_sigma = rho[bucket_idx] * sigma[bucket_idx];
-            let mut zero_i = ci_to_check[el_idx]
-                + ci_to_sacrifice[bucket_idx]
-                + sigma[bucket_idx] * ai_to_check[el_idx]
-                + rho[bucket_idx] * bi_to_check[el_idx];
-            if party.i == 0 {
-                zero_i += rho_times_sigma;
-            }
-            let mut zero_ii = cii_to_check[el_idx]
-                + cii_to_sacrifice[bucket_idx]
-                + sigma[bucket_idx] * aii_to_check[el_idx]
-                + rho[bucket_idx] * bii_to_check[el_idx];
-            if party.i == 2 {
-                zero_ii += rho_times_sigma;
-            }
-=======
             let rho_times_sigma = party.constant(rho[bucket_idx] * sigma[bucket_idx]);
             let zero_i = ci_to_check[el_idx] + ci_to_sacrifice[bucket_idx] + sigma[bucket_idx] * ai_to_check[el_idx] + rho[bucket_idx] * bi_to_check[el_idx] + rho_times_sigma.si;
             let zero_ii = cii_to_check[el_idx] + cii_to_sacrifice[bucket_idx] + sigma[bucket_idx] * aii_to_check[el_idx] + rho[bucket_idx] * bii_to_check[el_idx] + rho_times_sigma.sii;
             
->>>>>>> 7731e172
             // compare_view sends my prev_view to P+1 and compares it to that party's next_view
             // so we write zero_i to prev_view s.t. P+1 compares it to -zero_ii - zero_iii
             context.add_to_prev_view(&zero_i);
@@ -584,35 +419,14 @@
         }
     }
 
-<<<<<<< HEAD
-    party.io().wait_for_completion();
-    party.compare_view(context).map_err(|mpc_err| {
-        match mpc_err {
-            MpcError::BroadcastError => {
-                println!("bucket triples failed");
-                MpcError::SacrificeError // turn broadcast error into sacrifice error
-            }
-            _ => mpc_err,
-        }
-    })
-=======
     Ok(context)
->>>>>>> 7731e172
 }
 
 #[cfg(test)]
 pub mod test {
     use itertools::{izip, Itertools};
 
-<<<<<<< HEAD
-    use crate::{
-        furukawa::{offline::bucket_cut_and_choose, MulTripleVector},
-        party::test::simple_localhost_setup,
-        share::{gf8::GF8, test::consistent, Field, RssShare},
-    };
-=======
     use crate::{furukawa::{offline::bucket_cut_and_choose, MulTripleVector}, party::{test::{simple_localhost_setup, PartySetup, TestSetup}, MainParty}, share::{gf8::GF8, test::consistent, Field, RssShare}};
->>>>>>> 7731e172
 
     fn check_len<F>(triples: &MulTripleVector<F>, len: usize) {
         assert_eq!(triples.ai.len(), len);
@@ -662,6 +476,7 @@
         )
         .for_each(|(c1, c2, c3)| consistent(&c1, &c2, &c3));
 
+
         // check correct
         for i in 0..N {
             let a = triples1.ai[i] + triples2.ai[i] + triples3.ai[i];
