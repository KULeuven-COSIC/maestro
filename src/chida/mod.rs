--- conflicted
+++ resolved
@@ -70,13 +70,8 @@
 }
 
 impl ChidaBenchmarkParty {
-<<<<<<< HEAD
-    pub fn setup(connected: ConnectedParty, variant: ImplVariant) -> MpcResult<Self> {
-        ChidaParty::setup(connected).map(|party| Self {
-=======
     pub fn setup(connected: ConnectedParty, variant: ImplVariant, n_worker_threads: Option<usize>) -> MpcResult<Self> {
         ChidaParty::setup(connected, n_worker_threads).map(|party| Self{
->>>>>>> 7731e172
             inner: party,
             variant,
         })
