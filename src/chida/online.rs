use itertools::izip;
use rand_chacha::ChaCha20Rng;
use rayon::iter::{IndexedParallelIterator, IntoParallelIterator, ParallelIterator};
use rayon::slice::ParallelSliceMut;
use sha2::Sha256;

use crate::aes::GF8InvBlackBox;
use crate::network::task::{Direction, IoLayerOwned};
use crate::party::error::MpcResult;
use crate::party::{ArithmeticBlackBox, MainParty, Party};
use crate::share::gf8::GF8;
use crate::share::{Field, FieldDigestExt, FieldRngExt, RssShare};

use super::aes::VectorAesState;
use super::{ChidaBenchmarkParty, ChidaParty, ImplVariant};

impl<F: Field> ArithmeticBlackBox<F> for ChidaParty
where
    ChaCha20Rng: FieldRngExt<F>,
    Sha256: FieldDigestExt<F>,
{
    type Rng = ChaCha20Rng;
    type Digest = Sha256;

    fn pre_processing(&mut self, _n_multiplications: usize) -> MpcResult<()> {
        Ok(()) // no pre-processing needed
    }

    fn io(&self) -> &IoLayerOwned {
        self.0.io()
    }

    fn constant(&self, value: F) -> RssShare<F> {
        self.0.constant(value)
    }

    fn generate_random(&mut self, n: usize) -> Vec<RssShare<F>> {
        self.0.generate_random(n)
    }

    fn generate_alpha(&mut self, n: usize) -> Vec<F> {
        self.0.generate_alpha(n)
    }

    // all parties input the same number of inputs
    fn input_round(
        &mut self,
        my_input: &[F],
    ) -> MpcResult<(Vec<RssShare<F>>, Vec<RssShare<F>>, Vec<RssShare<F>>)> {
        input_round(&mut self.0, my_input)
    }

    fn mul(
        &mut self,
        ci: &mut [F],
        cii: &mut [F],
        ai: &[F],
        aii: &[F],
        bi: &[F],
        bii: &[F],
    ) -> MpcResult<()> {
        mul(&mut self.0, ci, cii, ai, aii, bi, bii)
    }

    fn output_round(&mut self, si: &[F], sii: &[F]) -> MpcResult<Vec<F>> {
        debug_assert_eq!(si.len(), sii.len());
        let rss: Vec<_> = si
            .iter()
            .zip(sii)
            .map(|(si, sii)| RssShare::from(*si, *sii))
            .collect();
        output_round(&mut self.0, &rss, &rss, &rss)
    }

    fn finalize(&mut self) -> MpcResult<()> {
        // nothing to do
        Ok(())
    }
}

impl GF8InvBlackBox for ChidaBenchmarkParty {
    fn constant(&self, value: GF8) -> RssShare<GF8> {
        self.inner.constant(value)
    }
    fn gf8_inv(&mut self, si: &mut [GF8], sii: &mut [GF8]) -> MpcResult<()> {
        match self.variant {
            ImplVariant::Simple => gf8_inv_layer(&mut self.inner, si, sii),
<<<<<<< HEAD
            ImplVariant::Optimized => gf8_inv_layer_opt(&mut self.inner, si, sii),
=======
            ImplVariant::Optimized => if self.inner.has_multi_threading() && si.len() >= self.inner.num_worker_threads() {
                gf8_inv_layer_opt_mt(self.inner.as_party_mut(), si, sii)
            }else{
                gf8_inv_layer_opt(self.inner.as_party_mut(), si, sii)
            }
>>>>>>> 7731e172
        }
    }
    fn do_preprocessing(&mut self, _n_keys: usize, _n_blocks: usize) -> MpcResult<()> {
        // no preprocessing needed
        Ok(())
    }
}

impl<F: Field> ArithmeticBlackBox<F> for ChidaBenchmarkParty
where
    ChaCha20Rng: FieldRngExt<F>,
    Sha256: FieldDigestExt<F>,
{
    type Rng = ChaCha20Rng;
    type Digest = Sha256;

    fn pre_processing(&mut self, n_multiplications: usize) -> MpcResult<()> {
        self.inner.pre_processing(n_multiplications)
    }

    fn io(&self) -> &IoLayerOwned {
        self.inner.io()
    }

    fn constant(&self, value: F) -> RssShare<F> {
        self.inner.constant(value)
    }

    fn generate_random(&mut self, n: usize) -> Vec<RssShare<F>> {
        self.inner.generate_random(n)
    }

    fn generate_alpha(&mut self, n: usize) -> Vec<F> {
        self.inner.generate_alpha(n)
    }

    // all parties input the same number of inputs
    fn input_round(
        &mut self,
        my_input: &[F],
    ) -> MpcResult<(Vec<RssShare<F>>, Vec<RssShare<F>>, Vec<RssShare<F>>)> {
        self.inner.input_round(my_input)
    }

    fn mul(
        &mut self,
        ci: &mut [F],
        cii: &mut [F],
        ai: &[F],
        aii: &[F],
        bi: &[F],
        bii: &[F],
    ) -> MpcResult<()> {
        self.inner.mul(ci, cii, ai, aii, bi, bii)
    }

    fn output_round(&mut self, si: &[F], sii: &[F]) -> MpcResult<Vec<F>> {
        self.inner.output_round(si, sii)
    }

    fn finalize(&mut self) -> MpcResult<()> {
        self.inner.finalize()
    }
}

// the straight-forward gf8 inversion using 4 multiplication and only squaring (see Chida et al. "High-Throughput Secure AES Computation" in WAHC'18 [Figure 6])
pub fn gf8_inv_layer<Protocol: ArithmeticBlackBox<GF8>>(
    party: &mut Protocol,
    si: &mut [GF8],
    sii: &mut [GF8],
) -> MpcResult<()> {
    let n = si.len();
    // this is not yet the multiplication that chida et al use
    let x2 = (square_layer(si), square_layer(sii)); //square(&states);
                                                    // x^3 = x^2 * x
    let mut x3 = (vec![GF8(0); n], vec![GF8(0); n]); //VectorAesState::new(states.n);
    party.mul(&mut x3.0, &mut x3.1, si, sii, &x2.0, &x2.1)?;

    let x6 = (square_layer(&x3.0), square_layer(&x3.1));
    let x12 = (square_layer(&x6.0), square_layer(&x6.1));

    let x12_x12 = (append(&x12.0, &x12.0), append(&x12.1, &x12.1));
    let x3_x2 = (append(&x3.0, &x2.0), append(&x3.1, &x2.1));

    let mut x15_x14 = (vec![GF8(0); 2 * n], vec![GF8(0); 2 * n]); // VectorAesState::new(x12_x12.n);
                                                                  // x^15 = x^12 * x^3 and x^14 = x^12 * x^2 in one round
    party.mul(
        &mut x15_x14.0,
        &mut x15_x14.1,
        &x12_x12.0,
        &x12_x12.1,
        &x3_x2.0,
        &x3_x2.1,
    )?;

    // x^15 square in-place x^240 = (x^15)^16
    for i in 0..n {
        x15_x14.0[i] = x15_x14.0[i].square().square().square().square();
        x15_x14.1[i] = x15_x14.1[i].square().square().square().square();
    }
    // x^254 = x^240 * x^14
    // write directly to output buffers si,sii
    party.mul(
        si,
        sii,
        &x15_x14.0[..n],
        &x15_x14.1[..n],
        &x15_x14.0[n..],
        &x15_x14.1[n..],
    )
}

<<<<<<< HEAD
fn gf8_inv_layer_opt<Protocol: ArithmeticBlackBox<GF8>>(
    party: &mut Protocol,
    si: &mut [GF8],
    sii: &mut [GF8],
) -> MpcResult<()> {
=======
fn gf8_inv_layer_opt(party: &mut MainParty, si: &mut [GF8], sii: &mut [GF8]) -> MpcResult<()> {
    gf8_inv_layer_opt_party(party, si, sii)?;
    party.wait_for_completion();
    Ok(())
}

fn gf8_inv_layer_opt_mt(party: &mut MainParty, si: &mut [GF8], sii: &mut [GF8]) -> MpcResult<()> {
    debug_assert_eq!(si.len(), sii.len());
    let ranges = party.split_range_equally(si.len());
    let chunk_size = ranges[0].1 - ranges[0].0;
    let thread_party = party.create_thread_parties(ranges);
    party.run_in_threadpool(|| {
        thread_party.into_par_iter().zip_eq(si.par_chunks_mut(chunk_size)).zip_eq(sii.par_chunks_mut(chunk_size))
        .map(|((mut thread_party, si), sii)| {
            gf8_inv_layer_opt_party(&mut thread_party, si, sii)
        }).collect::<MpcResult<Vec<()>>>()
    })?;
    party.wait_for_completion();
    Ok(())
}

fn gf8_inv_layer_opt_party<P: Party>(party: &mut P, si: &mut [GF8], sii: &mut [GF8]) -> MpcResult<()> {
>>>>>>> 7731e172
    let n = si.len();
    // MULT(x²,x)
    // receive from P-1
    let rcv_x3i = party.receive_field(Direction::Previous, n);

<<<<<<< HEAD
    let x3ii: Vec<_> = party
        .generate_random(n)
        .into_iter()
        .enumerate()
        .map(|(i, alpha)| alpha.si + alpha.sii + si[i].cube() + (si[i] + sii[i]).cube())
        .collect();
=======
    let x3ii: Vec<GF8> = party.generate_alpha::<GF8>(n)
    .into_iter().enumerate()
    .map(|(i,alpha)| alpha + si[i].cube() + (si[i] + sii[i]).cube())
    .collect();
>>>>>>> 7731e172
    // send to P+1
    party.send_field::<GF8>(Direction::Next, &x3ii, n);

    // MULT(x^12, x^2) and MULT(x^12, x^3)
    // receive from P-1
<<<<<<< HEAD
    let rcv_x14x15i = party.io().receive_field(Direction::Previous, 2 * n);
    let mut x14x15ii: Vec<_> = party
        .generate_random(2 * n)
        .into_iter()
        .map(|alpha| alpha.si + alpha.sii)
        .collect();
=======
    let rcv_x14x15i = party.receive_field(Direction::Previous, 2*n);
    let mut x14x15ii: Vec<GF8> = party.generate_alpha(2*n);
>>>>>>> 7731e172
    let x3i = rcv_x3i.rcv()?;
    for i in 0..n {
        x14x15ii[i] += GF8::x4y2(x3i[i] + x3ii[i], si[i] + sii[i]) + GF8::x4y2(x3i[i], si[i]);
    }
    for i in 0..n {
        let tmp = x3i[i] + x3ii[i];
        x14x15ii[n + i] += GF8::x4y(tmp, tmp) + GF8::x4y(x3i[i], x3i[i]);
    }
    // send to P+1
<<<<<<< HEAD
    party
        .io()
        .send_field::<GF8>(Direction::Next, &x14x15ii, 2 * n);

    // MULT(x^240, x^14)
    let x14x15i = rcv_x14x15i.rcv()?;
    let x254ii: Vec<_> = party
        .generate_random(n)
        .into_iter()
        .enumerate()
        .map(|(i, alpha)| {
            alpha.si
                + alpha.sii
                + GF8::x16y(x14x15i[n + i] + x14x15ii[n + i], x14x15i[i] + x14x15ii[i])
                + GF8::x16y(x14x15i[n + i], x14x15i[i])
        })
        .collect();
=======
    party.send_field::<GF8>(Direction::Next, &x14x15ii, 2*n);

    // MULT(x^240, x^14)
    let x14x15i = rcv_x14x15i.rcv()?;
    let x254ii: Vec<_> = party.generate_alpha::<GF8>(n).into_iter().enumerate()
    .map(|(i, alpha)| alpha + GF8::x16y(x14x15i[n+i] + x14x15ii[n+i], x14x15i[i] + x14x15ii[i]) + GF8::x16y(x14x15i[n+i], x14x15i[i]))
    .collect();
>>>>>>> 7731e172
    sii.copy_from_slice(&x254ii);
    // receive from P-1
    let rcv_si = party.receive_field_slice(Direction::Previous, si);
    // send to P+1
<<<<<<< HEAD
    party.io().send_field::<GF8>(Direction::Next, sii.iter(), n);

=======
    party.send_field::<GF8>(Direction::Next, sii.iter(), n);
    
>>>>>>> 7731e172
    rcv_si.rcv()?;
    Ok(())
}

#[inline]
fn square_layer(v: &[GF8]) -> Vec<GF8> {
    v.iter().map(|x| x.square()).collect()
}

#[inline]
fn append(a: &[GF8], b: &[GF8]) -> Vec<GF8> {
    let mut res = vec![GF8(0); a.len() + b.len()];
    res[..a.len()].copy_from_slice(a);
    res[a.len()..].copy_from_slice(b);
    res
}

// all parties input the same number of inputs (input.len() AES states)
<<<<<<< HEAD
pub fn input_round<F: Field>(
    party: &mut Party,
    input: &[F],
) -> MpcResult<(Vec<RssShare<F>>, Vec<RssShare<F>>, Vec<RssShare<F>>)>
where
    ChaCha20Rng: FieldRngExt<F>,
{
=======
pub fn input_round<F: Field>(party: &mut MainParty, input: &[F]) -> MpcResult<(Vec<RssShare<F>>, Vec<RssShare<F>>, Vec<RssShare<F>>)> where ChaCha20Rng: FieldRngExt<F> {
>>>>>>> 7731e172
    let n = input.len();
    // create 3n random elements
    let random = party.generate_random(3 * n);
    let my_random = output_round(party, &random[..n], &random[n..2 * n], &random[2 * n..])?;

    let (mut pi_random, pii_random, mut piii_random) = match party.i {
        0 => (
            random[..n].to_vec(),
            random[n..2 * n].to_vec(),
            random[2 * n..].to_vec(),
        ),
        1 => (
            random[n..2 * n].to_vec(),
            random[2 * n..].to_vec(),
            random[..n].to_vec(),
        ),
        2 => (
            random[2 * n..].to_vec(),
            random[..n].to_vec(),
            random[n..2 * n].to_vec(),
        ),
        _ => unreachable!(),
    };

    izip!(pi_random.iter_mut(), input, my_random)
        .for_each(|(pi_random, inp, rand)| pi_random.sii += *inp - rand);

    // send sii to P+1
    party
        .io()
        .send_field::<F>(Direction::Next, pi_random.iter().map(|rss| &rss.sii), n);
    // receive si from P-1
    let rcv_prev_si = party
        .io()
        .receive_field(Direction::Previous, piii_random.len());

    let my_input = pi_random;
    let next_input = pii_random;

    let prev_si = rcv_prev_si.rcv()?;
    for (i, prev) in prev_si.into_iter().enumerate() {
        piii_random[i].si = prev;
    }
    let prev_input = piii_random;
    let (in1, in2, in3) = match party.i {
        0 => (my_input, next_input, prev_input),
        1 => (prev_input, my_input, next_input),
        2 => (next_input, prev_input, my_input),
        _ => unreachable!(),
    };
    party.io().wait_for_completion();
    Ok((in1, in2, in3))
}

// all parties input the same number of inputs (input.len() AES states)
<<<<<<< HEAD
pub fn input_round_aes_states(
    party: &mut Party,
    input: Vec<Vec<GF8>>,
) -> MpcResult<(VectorAesState, VectorAesState, VectorAesState)> {
=======
pub fn input_round_aes_states(party: &mut MainParty, input: Vec<Vec<GF8>>) -> MpcResult<(VectorAesState, VectorAesState, VectorAesState)> {
>>>>>>> 7731e172
    let n = input.len();
    // create 3n*16 random elements
    let random = party.generate_random(3 * 16 * n);
    let my_random = output_round(
        party,
        &random[..n * 16],
        &random[n * 16..2 * n * 16],
        &random[2 * n * 16..],
    )?;

    let (mut pi_random, pii_random, mut piii_random) = match party.i {
        0 => (
            random[..n * 16].to_vec(),
            random[n * 16..2 * n * 16].to_vec(),
            random[2 * n * 16..].to_vec(),
        ),
        1 => (
            random[n * 16..2 * n * 16].to_vec(),
            random[2 * n * 16..].to_vec(),
            random[..n * 16].to_vec(),
        ),
        2 => (
            random[2 * n * 16..].to_vec(),
            random[..n * 16].to_vec(),
            random[n * 16..2 * n * 16].to_vec(),
        ),
        _ => unreachable!(),
    };

    for (i, input_block) in input.into_iter().enumerate() {
        debug_assert_eq!(input_block.len(), 16);
        for j in 0..16 {
            pi_random[16 * i + j].sii += input_block[j] - my_random[16 * i + j];
        }
    }

    // send sii to P+1
    party.io().send_field::<GF8>(
        Direction::Next,
        pi_random.iter().map(|rss| &rss.sii),
        16 * n,
    );
    // receive si from P-1
    let rcv_prev_si = party
        .io()
        .receive_field(Direction::Previous, piii_random.len());

    let my_input = pi_random;
    let next_input = pii_random;

    let prev_si = rcv_prev_si.rcv()?;
    for (i, prev) in prev_si.into_iter().enumerate() {
        piii_random[i].si = prev;
    }
    let prev_input = piii_random;
    let (in1, in2, in3) = match party.i {
        0 => (my_input, next_input, prev_input),
        1 => (prev_input, my_input, next_input),
        2 => (next_input, prev_input, my_input),
        _ => unreachable!(),
    };

    // reshape into VectorAesState
    let in1 = VectorAesState::from_bytes(in1);
    let in2 = VectorAesState::from_bytes(in2);
    let in3 = VectorAesState::from_bytes(in3);
    party.io().wait_for_completion();
    Ok((in1, in2, in3))
}

<<<<<<< HEAD
pub fn output_round<F: Field>(
    party: &mut Party,
    to_p1: &[RssShare<F>],
    to_p2: &[RssShare<F>],
    to_p3: &[RssShare<F>],
) -> MpcResult<Vec<F>> {
=======
pub fn output_round<F: Field>(party: &mut MainParty, to_p1: &[RssShare<F>], to_p2: &[RssShare<F>], to_p3: &[RssShare<F>]) -> MpcResult<Vec<F>> {
>>>>>>> 7731e172
    let (my, siii) = match party.i {
        0 => {
            // send my share to P2
            party.io().send_field::<F>(
                Direction::Next,
                to_p2.iter().map(|rss| &rss.si),
                to_p2.len(),
            );
            // receive s3 from P3
            let s3 = party
                .io()
                .receive_field(Direction::Previous, to_p1.len())
                .rcv()?;
            (to_p1, s3)
        }
        1 => {
            // send my share to P3
            party.io().send_field::<F>(
                Direction::Next,
                to_p3.iter().map(|rss| &rss.si),
                to_p3.len(),
            );
            // receive s1 from P1
            let s1 = party
                .io()
                .receive_field(Direction::Previous, to_p2.len())
                .rcv()?;
            (to_p2, s1)
        }
        2 => {
            // send my share to P1
            party.io().send_field::<F>(
                Direction::Next,
                to_p1.iter().map(|rss| &rss.si),
                to_p1.len(),
            );
            // receive s2 from P2
            let s2 = party
                .io()
                .receive_field(Direction::Previous, to_p3.len())
                .rcv()?;
            (to_p3, s2)
        }
        _ => unreachable!(),
    };
    debug_assert_eq!(my.len(), siii.len());
    let sum = my
        .into_iter()
        .zip(siii)
        .map(|(rss, siii)| rss.si + rss.sii + siii)
        .collect();
    party.io().wait_for_completion();
    Ok(sum)
}

<<<<<<< HEAD
pub fn mul<F: Field>(
    party: &mut Party,
    ci: &mut [F],
    cii: &mut [F],
    ai: &[F],
    aii: &[F],
    bi: &[F],
    bii: &[F],
) -> MpcResult<()>
where
    ChaCha20Rng: FieldRngExt<F>,
=======
pub fn mul_no_sync<P: Party, F: Field>(party: &mut P, ci: &mut [F], cii: &mut [F], ai: &[F], aii: &[F], bi: &[F], bii: &[F]) -> MpcResult<()> 
where ChaCha20Rng: FieldRngExt<F>
>>>>>>> 7731e172
{
    debug_assert_eq!(ci.len(), ai.len());
    debug_assert_eq!(ci.len(), aii.len());
    debug_assert_eq!(ci.len(), bi.len());
    debug_assert_eq!(ci.len(), bii.len());
    debug_assert_eq!(ci.len(), cii.len());

    let alphas = party.generate_alpha(ci.len());
    for (i, alpha_i) in alphas.into_iter().enumerate() {
        ci[i] = ai[i] * bi[i] + ai[i] * bii[i] + aii[i] * bi[i] + alpha_i;
    }
<<<<<<< HEAD
    // println!("Writing {} elements to comm_prev", ci.len());
    party
        .io()
        .send_field::<F>(Direction::Previous, ci.iter(), ci.len());
    // println!("Expecting {} elements from comm_next", cii.len());
    party.io().receive_field_slice(Direction::Next, cii).rcv()?;
    party.io().wait_for_completion();
    Ok(())
}

=======
    party.send_field::<F>(Direction::Previous, ci.iter(), ci.len());
    party.receive_field_slice(Direction::Next, cii).rcv()?;
    Ok(())
}

pub fn mul<F: Field>(party: &mut MainParty, ci: &mut [F], cii: &mut [F], ai: &[F], aii: &[F], bi: &[F], bii: &[F]) -> MpcResult<()> 
where ChaCha20Rng: FieldRngExt<F>
{
    mul_no_sync(party, ci, cii, ai, aii, bi, bii)?;
    party.wait_for_completion();
    Ok(())
}


>>>>>>> 7731e172
#[cfg(any(test, feature = "benchmark-helper"))]
pub mod test {
    use std::thread::JoinHandle;

    use crate::aes::test::{
        test_aes128_keyschedule_gf8, test_aes128_no_keyschedule_gf8,
        test_inv_aes128_no_keyschedule_gf8, test_sub_bytes,
    };
    use crate::chida::online::{
        input_round, input_round_aes_states, mul, output_round, VectorAesState,
    };
    use crate::chida::{ChidaBenchmarkParty, ChidaParty, ImplVariant};
    use crate::network::ConnectedParty;
<<<<<<< HEAD
    use crate::party::test::{localhost_connect, localhost_setup, TestSetup};
    use crate::party::Party;
=======
    use crate::party::MainParty;
    use crate::party::test::{localhost_connect, PartySetup, TestSetup};
>>>>>>> 7731e172
    use crate::share::gf8::GF8;
    use crate::share::test::{
        assert_eq, consistent, random_secret_shared_vector, secret_share_vector,
    };
    use crate::share::{FieldRngExt, RssShare};
    use rand::thread_rng;

    use super::square_layer;

<<<<<<< HEAD
    pub fn localhost_setup_chida<
        T1: Send + 'static,
        F1: Send + FnOnce(&mut ChidaParty) -> T1 + 'static,
        T2: Send + 'static,
        F2: Send + FnOnce(&mut ChidaParty) -> T2 + 'static,
        T3: Send + 'static,
        F3: Send + FnOnce(&mut ChidaParty) -> T3 + 'static,
    >(
        f1: F1,
        f2: F2,
        f3: F3,
    ) -> (
        JoinHandle<(T1, ChidaParty)>,
        JoinHandle<(T2, ChidaParty)>,
        JoinHandle<(T3, ChidaParty)>,
    ) {
        fn adapter<T, Fx: FnOnce(&mut ChidaParty) -> T>(
            conn: ConnectedParty,
            f: Fx,
        ) -> (T, ChidaParty) {
            let mut party = ChidaParty::setup(conn).unwrap();
=======
    pub fn localhost_setup_chida<T1: Send + 'static, F1: Send + FnOnce(&mut ChidaParty) -> T1 + 'static, T2: Send + 'static, F2: Send + FnOnce(&mut ChidaParty) -> T2 + 'static, T3: Send + 'static, F3: Send + FnOnce(&mut ChidaParty) -> T3 + 'static>(f1: F1, f2: F2, f3: F3, n_threads: Option<usize>) -> (JoinHandle<(T1,ChidaParty)>, JoinHandle<(T2,ChidaParty)>, JoinHandle<(T3,ChidaParty)>) {
        fn adapter<T, Fx: FnOnce(&mut ChidaParty)->T>(conn: ConnectedParty, f: Fx, n_threads: Option<usize>) -> (T,ChidaParty) {
            let mut party = ChidaParty::setup(conn, n_threads).unwrap();
>>>>>>> 7731e172
            let t = f(&mut party);
            party.0.teardown().unwrap();
            (t, party)
        }
<<<<<<< HEAD
        localhost_connect(
            |conn_party| adapter(conn_party, f1),
            |conn_party| adapter(conn_party, f2),
            |conn_party| adapter(conn_party, f3),
        )
    }

    pub fn localhost_setup_chida_benchmark<
        T1: Send + 'static,
        F1: Send + FnOnce(&mut ChidaBenchmarkParty) -> T1 + 'static,
        T2: Send + 'static,
        F2: Send + FnOnce(&mut ChidaBenchmarkParty) -> T2 + 'static,
        T3: Send + 'static,
        F3: Send + FnOnce(&mut ChidaBenchmarkParty) -> T3 + 'static,
    >(
        f1: F1,
        f2: F2,
        f3: F3,
        variant: ImplVariant,
    ) -> (
        JoinHandle<(T1, ChidaBenchmarkParty)>,
        JoinHandle<(T2, ChidaBenchmarkParty)>,
        JoinHandle<(T3, ChidaBenchmarkParty)>,
    ) {
        fn adapter<T, Fx: FnOnce(&mut ChidaBenchmarkParty) -> T>(
            conn: ConnectedParty,
            f: Fx,
            variant: ImplVariant,
        ) -> (T, ChidaBenchmarkParty) {
            let mut party = ChidaBenchmarkParty::setup(conn, variant).unwrap();
=======
        localhost_connect(move |conn_party| adapter(conn_party, f1, n_threads), move |conn_party| adapter(conn_party, f2, n_threads), move |conn_party| adapter(conn_party, f3, n_threads))
    }

    pub fn localhost_setup_chida_benchmark<T1: Send + 'static, F1: Send + FnOnce(&mut ChidaBenchmarkParty) -> T1 + 'static, T2: Send + 'static, F2: Send + FnOnce(&mut ChidaBenchmarkParty) -> T2 + 'static, T3: Send + 'static, F3: Send + FnOnce(&mut ChidaBenchmarkParty) -> T3 + 'static>(f1: F1, f2: F2, f3: F3, variant: ImplVariant, n_worker_threads: Option<usize>) -> (JoinHandle<(T1,ChidaBenchmarkParty)>, JoinHandle<(T2,ChidaBenchmarkParty)>, JoinHandle<(T3,ChidaBenchmarkParty)>) {
        fn adapter<T, Fx: FnOnce(&mut ChidaBenchmarkParty)->T>(conn: ConnectedParty, f: Fx, variant: ImplVariant, n_worker_threads: Option<usize>) -> (T,ChidaBenchmarkParty) {
            let mut party = ChidaBenchmarkParty::setup(conn, variant, n_worker_threads).unwrap();
>>>>>>> 7731e172
            let t = f(&mut party);
            party.inner.0.teardown().unwrap();
            (t, party)
        }
<<<<<<< HEAD
        localhost_connect(
            move |conn_party| adapter(conn_party, f1, variant),
            move |conn_party| adapter(conn_party, f2, variant),
            move |conn_party| adapter(conn_party, f3, variant),
        )
=======
        localhost_connect(move |conn_party| adapter(conn_party, f1, variant, n_worker_threads), move |conn_party| adapter(conn_party, f2, variant, n_worker_threads), move |conn_party| adapter(conn_party, f3, variant, n_worker_threads))
>>>>>>> 7731e172
    }

    pub struct ChidaSetup;
    impl TestSetup<ChidaParty> for ChidaSetup {
<<<<<<< HEAD
        fn localhost_setup<
            T1: Send + 'static,
            F1: Send + FnOnce(&mut ChidaParty) -> T1 + 'static,
            T2: Send + 'static,
            F2: Send + FnOnce(&mut ChidaParty) -> T2 + 'static,
            T3: Send + 'static,
            F3: Send + FnOnce(&mut ChidaParty) -> T3 + 'static,
        >(
            f1: F1,
            f2: F2,
            f3: F3,
        ) -> (
            JoinHandle<(T1, ChidaParty)>,
            JoinHandle<(T2, ChidaParty)>,
            JoinHandle<(T3, ChidaParty)>,
        ) {
            localhost_setup_chida(f1, f2, f3)
=======
        fn localhost_setup<T1: Send + 'static, F1: Send + FnOnce(&mut ChidaParty) -> T1 + 'static, T2: Send + 'static, F2: Send + FnOnce(&mut ChidaParty) -> T2 + 'static, T3: Send + 'static, F3: Send + FnOnce(&mut ChidaParty) -> T3 + 'static>(f1: F1, f2: F2, f3: F3) -> (JoinHandle<(T1,ChidaParty)>, JoinHandle<(T2,ChidaParty)>, JoinHandle<(T3,ChidaParty)>) {
            localhost_setup_chida(f1, f2, f3, None)
        }
        fn localhost_setup_multithreads<T1: Send + 'static, F1: Send + FnOnce(&mut ChidaParty) -> T1 + 'static, T2: Send + 'static, F2: Send + FnOnce(&mut ChidaParty) -> T2 + 'static, T3: Send + 'static, F3: Send + FnOnce(&mut ChidaParty) -> T3 + 'static>(n_threads: usize, f1: F1, f2: F2, f3: F3) -> (JoinHandle<(T1,ChidaParty)>, JoinHandle<(T2,ChidaParty)>, JoinHandle<(T3,ChidaParty)>) {
            localhost_setup_chida(f1, f2, f3, Some(n_threads))
>>>>>>> 7731e172
        }
    }

    pub struct ChidaSetupSimple;
    impl TestSetup<ChidaBenchmarkParty> for ChidaSetupSimple {
<<<<<<< HEAD
        fn localhost_setup<
            T1: Send + 'static,
            F1: Send + FnOnce(&mut ChidaBenchmarkParty) -> T1 + 'static,
            T2: Send + 'static,
            F2: Send + FnOnce(&mut ChidaBenchmarkParty) -> T2 + 'static,
            T3: Send + 'static,
            F3: Send + FnOnce(&mut ChidaBenchmarkParty) -> T3 + 'static,
        >(
            f1: F1,
            f2: F2,
            f3: F3,
        ) -> (
            JoinHandle<(T1, ChidaBenchmarkParty)>,
            JoinHandle<(T2, ChidaBenchmarkParty)>,
            JoinHandle<(T3, ChidaBenchmarkParty)>,
        ) {
            localhost_setup_chida_benchmark(f1, f2, f3, ImplVariant::Simple)
=======
        fn localhost_setup<T1: Send + 'static, F1: Send + FnOnce(&mut ChidaBenchmarkParty) -> T1 + 'static, T2: Send + 'static, F2: Send + FnOnce(&mut ChidaBenchmarkParty) -> T2 + 'static, T3: Send + 'static, F3: Send + FnOnce(&mut ChidaBenchmarkParty) -> T3 + 'static>(f1: F1, f2: F2, f3: F3) -> (JoinHandle<(T1,ChidaBenchmarkParty)>, JoinHandle<(T2,ChidaBenchmarkParty)>, JoinHandle<(T3,ChidaBenchmarkParty)>) {
            localhost_setup_chida_benchmark(f1, f2, f3, ImplVariant::Simple, None)
        }
        fn localhost_setup_multithreads<T1: Send + 'static, F1: Send + FnOnce(&mut ChidaBenchmarkParty) -> T1 + 'static, T2: Send + 'static, F2: Send + FnOnce(&mut ChidaBenchmarkParty) -> T2 + 'static, T3: Send + 'static, F3: Send + FnOnce(&mut ChidaBenchmarkParty) -> T3 + 'static>(_n_threads: usize, _f1: F1, _f2: F2, _f3: F3) -> (JoinHandle<(T1,ChidaBenchmarkParty)>, JoinHandle<(T2,ChidaBenchmarkParty)>, JoinHandle<(T3,ChidaBenchmarkParty)>) {
            unimplemented!()
>>>>>>> 7731e172
        }
    }

    pub struct ChidaSetupOpt;
    impl TestSetup<ChidaBenchmarkParty> for ChidaSetupOpt {
<<<<<<< HEAD
        fn localhost_setup<
            T1: Send + 'static,
            F1: Send + FnOnce(&mut ChidaBenchmarkParty) -> T1 + 'static,
            T2: Send + 'static,
            F2: Send + FnOnce(&mut ChidaBenchmarkParty) -> T2 + 'static,
            T3: Send + 'static,
            F3: Send + FnOnce(&mut ChidaBenchmarkParty) -> T3 + 'static,
        >(
            f1: F1,
            f2: F2,
            f3: F3,
        ) -> (
            JoinHandle<(T1, ChidaBenchmarkParty)>,
            JoinHandle<(T2, ChidaBenchmarkParty)>,
            JoinHandle<(T3, ChidaBenchmarkParty)>,
        ) {
            localhost_setup_chida_benchmark(f1, f2, f3, ImplVariant::Optimized)
=======
        fn localhost_setup<T1: Send + 'static, F1: Send + FnOnce(&mut ChidaBenchmarkParty) -> T1 + 'static, T2: Send + 'static, F2: Send + FnOnce(&mut ChidaBenchmarkParty) -> T2 + 'static, T3: Send + 'static, F3: Send + FnOnce(&mut ChidaBenchmarkParty) -> T3 + 'static>(f1: F1, f2: F2, f3: F3) -> (JoinHandle<(T1,ChidaBenchmarkParty)>, JoinHandle<(T2,ChidaBenchmarkParty)>, JoinHandle<(T3,ChidaBenchmarkParty)>) {
            localhost_setup_chida_benchmark(f1, f2, f3, ImplVariant::Optimized, None)
        }
        fn localhost_setup_multithreads<T1: Send + 'static, F1: Send + FnOnce(&mut ChidaBenchmarkParty) -> T1 + 'static, T2: Send + 'static, F2: Send + FnOnce(&mut ChidaBenchmarkParty) -> T2 + 'static, T3: Send + 'static, F3: Send + FnOnce(&mut ChidaBenchmarkParty) -> T3 + 'static>(n_threads: usize, f1: F1, f2: F2, f3: F3) -> (JoinHandle<(T1,ChidaBenchmarkParty)>, JoinHandle<(T2,ChidaBenchmarkParty)>, JoinHandle<(T3,ChidaBenchmarkParty)>) {
            localhost_setup_chida_benchmark(f1, f2, f3, ImplVariant::Optimized, Some(n_threads))
>>>>>>> 7731e172
        }
    }

    #[test]
    fn square_gf8() {
        let x = (0..256).map(|i| GF8(i as u8)).collect::<Vec<_>>();
        let sq = square_layer(&x);
        for (x, x2) in x.into_iter().zip(sq) {
            assert_eq!(x * x, x2);
        }
    }

    #[test]
    fn mul_gf8() {
        const N: usize = 100;
        let (a, a1, a2, a3) = random_secret_shared_vector(N);
        let (b, b1, b2, b3) = random_secret_shared_vector(N);

        let program = |a: Vec<RssShare<GF8>>, b: Vec<RssShare<GF8>>| {
            move |p: &mut MainParty| {
                let mut ci = vec![GF8(0); a.len()];
                let mut cii = vec![GF8(0); a.len()];
                let (ai, aii): (Vec<_>, Vec<_>) = a.into_iter().map(|r| (r.si, r.sii)).unzip();
                let (bi, bii): (Vec<_>, Vec<_>) = b.into_iter().map(|r| (r.si, r.sii)).unzip();
                mul(p, &mut ci, &mut cii, &ai, &aii, &bi, &bii).unwrap();
                assert_eq!(ci.len(), cii.len());
                ci.into_iter()
                    .zip(cii)
                    .map(|(ci, cii)| RssShare::from(ci, cii))
                    .collect::<Vec<_>>()
            }
        };

        let (h1, h2, h3) = PartySetup::localhost_setup(program(a1, b1), program(a2, b2), program(a3, b3));
        let (c1, _) = h1.join().unwrap();
        let (c2, _) = h2.join().unwrap();
        let (c3, _) = h3.join().unwrap();

        assert_eq!(c1.len(), N);
        assert_eq!(c2.len(), N);
        assert_eq!(c3.len(), N);

        for i in 0..c1.len() {
            consistent(&c1[i], &c2[i], &c3[i]);
        }
        for (i, (c1, (c2, c3))) in c1.into_iter().zip(c2.into_iter().zip(c3)).enumerate() {
            assert_eq(c1, c2, c3, a[i] * b[i]);
        }
    }

    #[test]
    fn output() {
        let mut rng = thread_rng();
        let o1 = vec![GF8(1)];
        let o2 = vec![GF8(2), GF8(3)];
        let o3 = vec![GF8(4), GF8(5), GF8(6)];

        let (a1, a2, a3) = secret_share_vector(&mut rng, o1.iter());
        let (b1, b2, b3) = secret_share_vector(&mut rng, o2.iter());
        let (c1, c2, c3) = secret_share_vector(&mut rng, o3.iter());

        let program = |a: Vec<RssShare<GF8>>, b: Vec<RssShare<GF8>>, c: Vec<RssShare<GF8>>| {
<<<<<<< HEAD
            move |p: &mut Party| output_round(p, &a, &b, &c).unwrap()
        };

        let (h1, h2, h3) = localhost_setup(
            program(a1, b1, c1),
            program(a2, b2, c2),
            program(a3, b3, c3),
        );
=======
            move |p: &mut MainParty| {
                output_round(p, &a, &b, &c).unwrap()
            }
        };

        let (h1, h2, h3) = PartySetup::localhost_setup(program(a1, b1, c1), program(a2, b2, c2), program(a3, b3, c3));
>>>>>>> 7731e172
        let (s1, _) = h1.join().unwrap();
        let (s2, _) = h2.join().unwrap();
        let (s3, _) = h3.join().unwrap();
        assert_eq!(o1, s1);
        assert_eq!(o2, s2);
        assert_eq!(o3, s3);
    }

    #[test]
    fn input_aesstate() {
        const N: usize = 10;
        let mut rng = thread_rng();
        let in1 = rng.generate(16 * N);
        let in2 = rng.generate(16 * N);
        let in3 = rng.generate(16 * N);
        let program = |my_input: Vec<GF8>| {
            move |p: &mut MainParty| {
                let mut v = Vec::with_capacity(N);
                for i in 0..N {
                    let mut block = Vec::with_capacity(16);
                    for j in 0..16 {
                        block.push(my_input[16 * i + j]);
                    }
                    v.push(block);
                }
                let (a, b, c) = input_round_aes_states(p, v).unwrap();
                (a, b, c)
            }
        };
<<<<<<< HEAD
        let (h1, h2, h3) = localhost_setup(
            program(in1.clone()),
            program(in2.clone()),
            program(in3.clone()),
        );
=======
        let (h1, h2, h3) = PartySetup::localhost_setup(program(in1.clone()), program(in2.clone()), program(in3.clone()));
>>>>>>> 7731e172
        let ((a1, b1, c1), _) = h1.join().unwrap();
        let ((a2, b2, c2), _) = h2.join().unwrap();
        let ((a3, b3, c3), _) = h3.join().unwrap();

        fn check(
            expected_input: Vec<GF8>,
            x1: VectorAesState,
            x2: VectorAesState,
            x3: VectorAesState,
        ) {
            let x1 = x1.to_bytes();
            let x2 = x2.to_bytes();
            let x3 = x3.to_bytes();
            assert_eq!(expected_input.len(), x1.len());
            assert_eq!(expected_input.len(), x2.len());
            assert_eq!(expected_input.len(), x3.len());

            for (input, (x1, (x2, x3))) in expected_input
                .into_iter()
                .zip(x1.into_iter().zip(x2.into_iter().zip(x3)))
            {
                consistent(&x1, &x2, &x3);
                assert_eq(x1, x2, x3, input);
            }
        }

        check(in1, a1, a2, a3);
        check(in2, b1, b2, b3);
        check(in3, c1, c2, c3);
    }

    #[test]
    fn input_round_gf8() {
        const N: usize = 100;
        let mut rng = thread_rng();
        let in1 = rng.generate(N);
        let in2 = rng.generate(N);
        let in3 = rng.generate(N);
        let program = |my_input: Vec<GF8>| {
<<<<<<< HEAD
            move |p: &mut Party| {
                let (a, b, c) = input_round(p, &my_input).unwrap();
                (a, b, c)
            }
        };
        let (h1, h2, h3) = localhost_setup(
            program(in1.clone()),
            program(in2.clone()),
            program(in3.clone()),
        );
=======
            move |p: &mut MainParty| {
                let (a,b,c) = input_round(p, &my_input).unwrap();
                (a,b,c)
            }
        };
        let (h1, h2, h3) = PartySetup::localhost_setup(program(in1.clone()), program(in2.clone()), program(in3.clone()));
>>>>>>> 7731e172
        let ((a1, b1, c1), _) = h1.join().unwrap();
        let ((a2, b2, c2), _) = h2.join().unwrap();
        let ((a3, b3, c3), _) = h3.join().unwrap();

        fn check(
            expected_input: Vec<GF8>,
            x1: Vec<RssShare<GF8>>,
            x2: Vec<RssShare<GF8>>,
            x3: Vec<RssShare<GF8>>,
        ) {
            assert_eq!(expected_input.len(), x1.len());
            assert_eq!(expected_input.len(), x2.len());
            assert_eq!(expected_input.len(), x3.len());

            for (input, (x1, (x2, x3))) in expected_input
                .into_iter()
                .zip(x1.into_iter().zip(x2.into_iter().zip(x3)))
            {
                consistent(&x1, &x2, &x3);
                assert_eq(x1, x2, x3, input);
            }
        }

        check(in1, a1, a2, a3);
        check(in2, b1, b2, b3);
        check(in3, c1, c2, c3);
    }

    #[test]
    fn sub_bytes_simple() {
<<<<<<< HEAD
        test_sub_bytes::<ChidaSetupSimple, _>();
=======
        test_sub_bytes::<ChidaSetupSimple,_>(None);
>>>>>>> 7731e172
    }

    #[test]
    fn sub_bytes_optimized() {
<<<<<<< HEAD
        test_sub_bytes::<ChidaSetupOpt, _>();
=======
        test_sub_bytes::<ChidaSetupOpt,_>(None);
    }

    #[test]
    fn sub_bytes_optimized_mt() {
        const N_THREADS: usize = 3;
        test_sub_bytes::<ChidaSetupOpt,_>(Some(N_THREADS));
>>>>>>> 7731e172
    }

    #[test]
    fn aes128_no_keyschedule_gf8_simple() {
<<<<<<< HEAD
        test_aes128_no_keyschedule_gf8::<ChidaSetupSimple, _>();
=======
        test_aes128_no_keyschedule_gf8::<ChidaSetupSimple,_>(1, None);
>>>>>>> 7731e172
    }

    #[test]
    fn aes128_no_keyschedule_gf8_optimized() {
<<<<<<< HEAD
        test_aes128_no_keyschedule_gf8::<ChidaSetupOpt, _>();
=======
        test_aes128_no_keyschedule_gf8::<ChidaSetupOpt,_>(1, None);
    }

    #[test]
    fn aes128_no_keyschedule_gf8_optimized_mt() {
        const N_THREADS: usize = 3;
        test_aes128_no_keyschedule_gf8::<ChidaSetupOpt,_>(100, Some(N_THREADS));
>>>>>>> 7731e172
    }

    #[test]
    fn aes128_keyschedule_gf8_simple() {
<<<<<<< HEAD
        test_aes128_keyschedule_gf8::<ChidaSetupSimple, _>();
=======
        test_aes128_keyschedule_gf8::<ChidaSetupSimple,_>(None);
>>>>>>> 7731e172
    }

    #[test]
    fn aes128_keyschedule_gf8_optimized() {
<<<<<<< HEAD
        test_aes128_keyschedule_gf8::<ChidaSetupOpt, _>();
=======
        test_aes128_keyschedule_gf8::<ChidaSetupOpt,_>(None);
>>>>>>> 7731e172
    }

    #[test]
    fn inv_aes128_no_keyschedule_gf8_simple() {
<<<<<<< HEAD
        test_inv_aes128_no_keyschedule_gf8::<ChidaSetupSimple, _>();
=======
        test_inv_aes128_no_keyschedule_gf8::<ChidaSetupSimple,_>(1, None);
>>>>>>> 7731e172
    }

    #[test]
    fn inv_aes128_no_keyschedule_gf8_optimized() {
<<<<<<< HEAD
        test_inv_aes128_no_keyschedule_gf8::<ChidaSetupOpt, _>();
=======
        test_inv_aes128_no_keyschedule_gf8::<ChidaSetupOpt,_>(1, None);
    }

    #[test]
    fn inv_aes128_no_keyschedule_gf8_optimized_mt() {
        const N_THREADS: usize = 3;
        test_inv_aes128_no_keyschedule_gf8::<ChidaSetupOpt,_>(100, Some(N_THREADS));
>>>>>>> 7731e172
    }
}<|MERGE_RESOLUTION|>--- conflicted
+++ resolved
@@ -85,15 +85,11 @@
     fn gf8_inv(&mut self, si: &mut [GF8], sii: &mut [GF8]) -> MpcResult<()> {
         match self.variant {
             ImplVariant::Simple => gf8_inv_layer(&mut self.inner, si, sii),
-<<<<<<< HEAD
-            ImplVariant::Optimized => gf8_inv_layer_opt(&mut self.inner, si, sii),
-=======
             ImplVariant::Optimized => if self.inner.has_multi_threading() && si.len() >= self.inner.num_worker_threads() {
                 gf8_inv_layer_opt_mt(self.inner.as_party_mut(), si, sii)
             }else{
                 gf8_inv_layer_opt(self.inner.as_party_mut(), si, sii)
             }
->>>>>>> 7731e172
         }
     }
     fn do_preprocessing(&mut self, _n_keys: usize, _n_blocks: usize) -> MpcResult<()> {
@@ -206,13 +202,6 @@
     )
 }
 
-<<<<<<< HEAD
-fn gf8_inv_layer_opt<Protocol: ArithmeticBlackBox<GF8>>(
-    party: &mut Protocol,
-    si: &mut [GF8],
-    sii: &mut [GF8],
-) -> MpcResult<()> {
-=======
 fn gf8_inv_layer_opt(party: &mut MainParty, si: &mut [GF8], sii: &mut [GF8]) -> MpcResult<()> {
     gf8_inv_layer_opt_party(party, si, sii)?;
     party.wait_for_completion();
@@ -235,41 +224,22 @@
 }
 
 fn gf8_inv_layer_opt_party<P: Party>(party: &mut P, si: &mut [GF8], sii: &mut [GF8]) -> MpcResult<()> {
->>>>>>> 7731e172
     let n = si.len();
     // MULT(x²,x)
     // receive from P-1
     let rcv_x3i = party.receive_field(Direction::Previous, n);
 
-<<<<<<< HEAD
-    let x3ii: Vec<_> = party
-        .generate_random(n)
-        .into_iter()
-        .enumerate()
-        .map(|(i, alpha)| alpha.si + alpha.sii + si[i].cube() + (si[i] + sii[i]).cube())
-        .collect();
-=======
     let x3ii: Vec<GF8> = party.generate_alpha::<GF8>(n)
     .into_iter().enumerate()
     .map(|(i,alpha)| alpha + si[i].cube() + (si[i] + sii[i]).cube())
     .collect();
->>>>>>> 7731e172
     // send to P+1
     party.send_field::<GF8>(Direction::Next, &x3ii, n);
 
     // MULT(x^12, x^2) and MULT(x^12, x^3)
     // receive from P-1
-<<<<<<< HEAD
-    let rcv_x14x15i = party.io().receive_field(Direction::Previous, 2 * n);
-    let mut x14x15ii: Vec<_> = party
-        .generate_random(2 * n)
-        .into_iter()
-        .map(|alpha| alpha.si + alpha.sii)
-        .collect();
-=======
     let rcv_x14x15i = party.receive_field(Direction::Previous, 2*n);
     let mut x14x15ii: Vec<GF8> = party.generate_alpha(2*n);
->>>>>>> 7731e172
     let x3i = rcv_x3i.rcv()?;
     for i in 0..n {
         x14x15ii[i] += GF8::x4y2(x3i[i] + x3ii[i], si[i] + sii[i]) + GF8::x4y2(x3i[i], si[i]);
@@ -279,25 +249,6 @@
         x14x15ii[n + i] += GF8::x4y(tmp, tmp) + GF8::x4y(x3i[i], x3i[i]);
     }
     // send to P+1
-<<<<<<< HEAD
-    party
-        .io()
-        .send_field::<GF8>(Direction::Next, &x14x15ii, 2 * n);
-
-    // MULT(x^240, x^14)
-    let x14x15i = rcv_x14x15i.rcv()?;
-    let x254ii: Vec<_> = party
-        .generate_random(n)
-        .into_iter()
-        .enumerate()
-        .map(|(i, alpha)| {
-            alpha.si
-                + alpha.sii
-                + GF8::x16y(x14x15i[n + i] + x14x15ii[n + i], x14x15i[i] + x14x15ii[i])
-                + GF8::x16y(x14x15i[n + i], x14x15i[i])
-        })
-        .collect();
-=======
     party.send_field::<GF8>(Direction::Next, &x14x15ii, 2*n);
 
     // MULT(x^240, x^14)
@@ -305,18 +256,12 @@
     let x254ii: Vec<_> = party.generate_alpha::<GF8>(n).into_iter().enumerate()
     .map(|(i, alpha)| alpha + GF8::x16y(x14x15i[n+i] + x14x15ii[n+i], x14x15i[i] + x14x15ii[i]) + GF8::x16y(x14x15i[n+i], x14x15i[i]))
     .collect();
->>>>>>> 7731e172
     sii.copy_from_slice(&x254ii);
     // receive from P-1
     let rcv_si = party.receive_field_slice(Direction::Previous, si);
     // send to P+1
-<<<<<<< HEAD
-    party.io().send_field::<GF8>(Direction::Next, sii.iter(), n);
-
-=======
     party.send_field::<GF8>(Direction::Next, sii.iter(), n);
     
->>>>>>> 7731e172
     rcv_si.rcv()?;
     Ok(())
 }
@@ -335,17 +280,7 @@
 }
 
 // all parties input the same number of inputs (input.len() AES states)
-<<<<<<< HEAD
-pub fn input_round<F: Field>(
-    party: &mut Party,
-    input: &[F],
-) -> MpcResult<(Vec<RssShare<F>>, Vec<RssShare<F>>, Vec<RssShare<F>>)>
-where
-    ChaCha20Rng: FieldRngExt<F>,
-{
-=======
 pub fn input_round<F: Field>(party: &mut MainParty, input: &[F]) -> MpcResult<(Vec<RssShare<F>>, Vec<RssShare<F>>, Vec<RssShare<F>>)> where ChaCha20Rng: FieldRngExt<F> {
->>>>>>> 7731e172
     let n = input.len();
     // create 3n random elements
     let random = party.generate_random(3 * n);
@@ -401,14 +336,7 @@
 }
 
 // all parties input the same number of inputs (input.len() AES states)
-<<<<<<< HEAD
-pub fn input_round_aes_states(
-    party: &mut Party,
-    input: Vec<Vec<GF8>>,
-) -> MpcResult<(VectorAesState, VectorAesState, VectorAesState)> {
-=======
 pub fn input_round_aes_states(party: &mut MainParty, input: Vec<Vec<GF8>>) -> MpcResult<(VectorAesState, VectorAesState, VectorAesState)> {
->>>>>>> 7731e172
     let n = input.len();
     // create 3n*16 random elements
     let random = party.generate_random(3 * 16 * n);
@@ -479,16 +407,7 @@
     Ok((in1, in2, in3))
 }
 
-<<<<<<< HEAD
-pub fn output_round<F: Field>(
-    party: &mut Party,
-    to_p1: &[RssShare<F>],
-    to_p2: &[RssShare<F>],
-    to_p3: &[RssShare<F>],
-) -> MpcResult<Vec<F>> {
-=======
 pub fn output_round<F: Field>(party: &mut MainParty, to_p1: &[RssShare<F>], to_p2: &[RssShare<F>], to_p3: &[RssShare<F>]) -> MpcResult<Vec<F>> {
->>>>>>> 7731e172
     let (my, siii) = match party.i {
         0 => {
             // send my share to P2
@@ -544,22 +463,8 @@
     Ok(sum)
 }
 
-<<<<<<< HEAD
-pub fn mul<F: Field>(
-    party: &mut Party,
-    ci: &mut [F],
-    cii: &mut [F],
-    ai: &[F],
-    aii: &[F],
-    bi: &[F],
-    bii: &[F],
-) -> MpcResult<()>
-where
-    ChaCha20Rng: FieldRngExt<F>,
-=======
 pub fn mul_no_sync<P: Party, F: Field>(party: &mut P, ci: &mut [F], cii: &mut [F], ai: &[F], aii: &[F], bi: &[F], bii: &[F]) -> MpcResult<()> 
 where ChaCha20Rng: FieldRngExt<F>
->>>>>>> 7731e172
 {
     debug_assert_eq!(ci.len(), ai.len());
     debug_assert_eq!(ci.len(), aii.len());
@@ -571,18 +476,6 @@
     for (i, alpha_i) in alphas.into_iter().enumerate() {
         ci[i] = ai[i] * bi[i] + ai[i] * bii[i] + aii[i] * bi[i] + alpha_i;
     }
-<<<<<<< HEAD
-    // println!("Writing {} elements to comm_prev", ci.len());
-    party
-        .io()
-        .send_field::<F>(Direction::Previous, ci.iter(), ci.len());
-    // println!("Expecting {} elements from comm_next", cii.len());
-    party.io().receive_field_slice(Direction::Next, cii).rcv()?;
-    party.io().wait_for_completion();
-    Ok(())
-}
-
-=======
     party.send_field::<F>(Direction::Previous, ci.iter(), ci.len());
     party.receive_field_slice(Direction::Next, cii).rcv()?;
     Ok(())
@@ -597,7 +490,6 @@
 }
 
 
->>>>>>> 7731e172
 #[cfg(any(test, feature = "benchmark-helper"))]
 pub mod test {
     use std::thread::JoinHandle;
@@ -611,13 +503,8 @@
     };
     use crate::chida::{ChidaBenchmarkParty, ChidaParty, ImplVariant};
     use crate::network::ConnectedParty;
-<<<<<<< HEAD
-    use crate::party::test::{localhost_connect, localhost_setup, TestSetup};
-    use crate::party::Party;
-=======
     use crate::party::MainParty;
     use crate::party::test::{localhost_connect, PartySetup, TestSetup};
->>>>>>> 7731e172
     use crate::share::gf8::GF8;
     use crate::share::test::{
         assert_eq, consistent, random_secret_shared_vector, secret_share_vector,
@@ -627,178 +514,53 @@
 
     use super::square_layer;
 
-<<<<<<< HEAD
-    pub fn localhost_setup_chida<
-        T1: Send + 'static,
-        F1: Send + FnOnce(&mut ChidaParty) -> T1 + 'static,
-        T2: Send + 'static,
-        F2: Send + FnOnce(&mut ChidaParty) -> T2 + 'static,
-        T3: Send + 'static,
-        F3: Send + FnOnce(&mut ChidaParty) -> T3 + 'static,
-    >(
-        f1: F1,
-        f2: F2,
-        f3: F3,
-    ) -> (
-        JoinHandle<(T1, ChidaParty)>,
-        JoinHandle<(T2, ChidaParty)>,
-        JoinHandle<(T3, ChidaParty)>,
-    ) {
-        fn adapter<T, Fx: FnOnce(&mut ChidaParty) -> T>(
-            conn: ConnectedParty,
-            f: Fx,
-        ) -> (T, ChidaParty) {
-            let mut party = ChidaParty::setup(conn).unwrap();
-=======
     pub fn localhost_setup_chida<T1: Send + 'static, F1: Send + FnOnce(&mut ChidaParty) -> T1 + 'static, T2: Send + 'static, F2: Send + FnOnce(&mut ChidaParty) -> T2 + 'static, T3: Send + 'static, F3: Send + FnOnce(&mut ChidaParty) -> T3 + 'static>(f1: F1, f2: F2, f3: F3, n_threads: Option<usize>) -> (JoinHandle<(T1,ChidaParty)>, JoinHandle<(T2,ChidaParty)>, JoinHandle<(T3,ChidaParty)>) {
         fn adapter<T, Fx: FnOnce(&mut ChidaParty)->T>(conn: ConnectedParty, f: Fx, n_threads: Option<usize>) -> (T,ChidaParty) {
             let mut party = ChidaParty::setup(conn, n_threads).unwrap();
->>>>>>> 7731e172
             let t = f(&mut party);
             party.0.teardown().unwrap();
             (t, party)
         }
-<<<<<<< HEAD
-        localhost_connect(
-            |conn_party| adapter(conn_party, f1),
-            |conn_party| adapter(conn_party, f2),
-            |conn_party| adapter(conn_party, f3),
-        )
-    }
-
-    pub fn localhost_setup_chida_benchmark<
-        T1: Send + 'static,
-        F1: Send + FnOnce(&mut ChidaBenchmarkParty) -> T1 + 'static,
-        T2: Send + 'static,
-        F2: Send + FnOnce(&mut ChidaBenchmarkParty) -> T2 + 'static,
-        T3: Send + 'static,
-        F3: Send + FnOnce(&mut ChidaBenchmarkParty) -> T3 + 'static,
-    >(
-        f1: F1,
-        f2: F2,
-        f3: F3,
-        variant: ImplVariant,
-    ) -> (
-        JoinHandle<(T1, ChidaBenchmarkParty)>,
-        JoinHandle<(T2, ChidaBenchmarkParty)>,
-        JoinHandle<(T3, ChidaBenchmarkParty)>,
-    ) {
-        fn adapter<T, Fx: FnOnce(&mut ChidaBenchmarkParty) -> T>(
-            conn: ConnectedParty,
-            f: Fx,
-            variant: ImplVariant,
-        ) -> (T, ChidaBenchmarkParty) {
-            let mut party = ChidaBenchmarkParty::setup(conn, variant).unwrap();
-=======
         localhost_connect(move |conn_party| adapter(conn_party, f1, n_threads), move |conn_party| adapter(conn_party, f2, n_threads), move |conn_party| adapter(conn_party, f3, n_threads))
     }
 
     pub fn localhost_setup_chida_benchmark<T1: Send + 'static, F1: Send + FnOnce(&mut ChidaBenchmarkParty) -> T1 + 'static, T2: Send + 'static, F2: Send + FnOnce(&mut ChidaBenchmarkParty) -> T2 + 'static, T3: Send + 'static, F3: Send + FnOnce(&mut ChidaBenchmarkParty) -> T3 + 'static>(f1: F1, f2: F2, f3: F3, variant: ImplVariant, n_worker_threads: Option<usize>) -> (JoinHandle<(T1,ChidaBenchmarkParty)>, JoinHandle<(T2,ChidaBenchmarkParty)>, JoinHandle<(T3,ChidaBenchmarkParty)>) {
         fn adapter<T, Fx: FnOnce(&mut ChidaBenchmarkParty)->T>(conn: ConnectedParty, f: Fx, variant: ImplVariant, n_worker_threads: Option<usize>) -> (T,ChidaBenchmarkParty) {
             let mut party = ChidaBenchmarkParty::setup(conn, variant, n_worker_threads).unwrap();
->>>>>>> 7731e172
             let t = f(&mut party);
             party.inner.0.teardown().unwrap();
             (t, party)
         }
-<<<<<<< HEAD
-        localhost_connect(
-            move |conn_party| adapter(conn_party, f1, variant),
-            move |conn_party| adapter(conn_party, f2, variant),
-            move |conn_party| adapter(conn_party, f3, variant),
-        )
-=======
         localhost_connect(move |conn_party| adapter(conn_party, f1, variant, n_worker_threads), move |conn_party| adapter(conn_party, f2, variant, n_worker_threads), move |conn_party| adapter(conn_party, f3, variant, n_worker_threads))
->>>>>>> 7731e172
     }
 
     pub struct ChidaSetup;
     impl TestSetup<ChidaParty> for ChidaSetup {
-<<<<<<< HEAD
-        fn localhost_setup<
-            T1: Send + 'static,
-            F1: Send + FnOnce(&mut ChidaParty) -> T1 + 'static,
-            T2: Send + 'static,
-            F2: Send + FnOnce(&mut ChidaParty) -> T2 + 'static,
-            T3: Send + 'static,
-            F3: Send + FnOnce(&mut ChidaParty) -> T3 + 'static,
-        >(
-            f1: F1,
-            f2: F2,
-            f3: F3,
-        ) -> (
-            JoinHandle<(T1, ChidaParty)>,
-            JoinHandle<(T2, ChidaParty)>,
-            JoinHandle<(T3, ChidaParty)>,
-        ) {
-            localhost_setup_chida(f1, f2, f3)
-=======
         fn localhost_setup<T1: Send + 'static, F1: Send + FnOnce(&mut ChidaParty) -> T1 + 'static, T2: Send + 'static, F2: Send + FnOnce(&mut ChidaParty) -> T2 + 'static, T3: Send + 'static, F3: Send + FnOnce(&mut ChidaParty) -> T3 + 'static>(f1: F1, f2: F2, f3: F3) -> (JoinHandle<(T1,ChidaParty)>, JoinHandle<(T2,ChidaParty)>, JoinHandle<(T3,ChidaParty)>) {
             localhost_setup_chida(f1, f2, f3, None)
         }
         fn localhost_setup_multithreads<T1: Send + 'static, F1: Send + FnOnce(&mut ChidaParty) -> T1 + 'static, T2: Send + 'static, F2: Send + FnOnce(&mut ChidaParty) -> T2 + 'static, T3: Send + 'static, F3: Send + FnOnce(&mut ChidaParty) -> T3 + 'static>(n_threads: usize, f1: F1, f2: F2, f3: F3) -> (JoinHandle<(T1,ChidaParty)>, JoinHandle<(T2,ChidaParty)>, JoinHandle<(T3,ChidaParty)>) {
             localhost_setup_chida(f1, f2, f3, Some(n_threads))
->>>>>>> 7731e172
         }
     }
 
     pub struct ChidaSetupSimple;
     impl TestSetup<ChidaBenchmarkParty> for ChidaSetupSimple {
-<<<<<<< HEAD
-        fn localhost_setup<
-            T1: Send + 'static,
-            F1: Send + FnOnce(&mut ChidaBenchmarkParty) -> T1 + 'static,
-            T2: Send + 'static,
-            F2: Send + FnOnce(&mut ChidaBenchmarkParty) -> T2 + 'static,
-            T3: Send + 'static,
-            F3: Send + FnOnce(&mut ChidaBenchmarkParty) -> T3 + 'static,
-        >(
-            f1: F1,
-            f2: F2,
-            f3: F3,
-        ) -> (
-            JoinHandle<(T1, ChidaBenchmarkParty)>,
-            JoinHandle<(T2, ChidaBenchmarkParty)>,
-            JoinHandle<(T3, ChidaBenchmarkParty)>,
-        ) {
-            localhost_setup_chida_benchmark(f1, f2, f3, ImplVariant::Simple)
-=======
         fn localhost_setup<T1: Send + 'static, F1: Send + FnOnce(&mut ChidaBenchmarkParty) -> T1 + 'static, T2: Send + 'static, F2: Send + FnOnce(&mut ChidaBenchmarkParty) -> T2 + 'static, T3: Send + 'static, F3: Send + FnOnce(&mut ChidaBenchmarkParty) -> T3 + 'static>(f1: F1, f2: F2, f3: F3) -> (JoinHandle<(T1,ChidaBenchmarkParty)>, JoinHandle<(T2,ChidaBenchmarkParty)>, JoinHandle<(T3,ChidaBenchmarkParty)>) {
             localhost_setup_chida_benchmark(f1, f2, f3, ImplVariant::Simple, None)
         }
         fn localhost_setup_multithreads<T1: Send + 'static, F1: Send + FnOnce(&mut ChidaBenchmarkParty) -> T1 + 'static, T2: Send + 'static, F2: Send + FnOnce(&mut ChidaBenchmarkParty) -> T2 + 'static, T3: Send + 'static, F3: Send + FnOnce(&mut ChidaBenchmarkParty) -> T3 + 'static>(_n_threads: usize, _f1: F1, _f2: F2, _f3: F3) -> (JoinHandle<(T1,ChidaBenchmarkParty)>, JoinHandle<(T2,ChidaBenchmarkParty)>, JoinHandle<(T3,ChidaBenchmarkParty)>) {
             unimplemented!()
->>>>>>> 7731e172
         }
     }
 
     pub struct ChidaSetupOpt;
     impl TestSetup<ChidaBenchmarkParty> for ChidaSetupOpt {
-<<<<<<< HEAD
-        fn localhost_setup<
-            T1: Send + 'static,
-            F1: Send + FnOnce(&mut ChidaBenchmarkParty) -> T1 + 'static,
-            T2: Send + 'static,
-            F2: Send + FnOnce(&mut ChidaBenchmarkParty) -> T2 + 'static,
-            T3: Send + 'static,
-            F3: Send + FnOnce(&mut ChidaBenchmarkParty) -> T3 + 'static,
-        >(
-            f1: F1,
-            f2: F2,
-            f3: F3,
-        ) -> (
-            JoinHandle<(T1, ChidaBenchmarkParty)>,
-            JoinHandle<(T2, ChidaBenchmarkParty)>,
-            JoinHandle<(T3, ChidaBenchmarkParty)>,
-        ) {
-            localhost_setup_chida_benchmark(f1, f2, f3, ImplVariant::Optimized)
-=======
         fn localhost_setup<T1: Send + 'static, F1: Send + FnOnce(&mut ChidaBenchmarkParty) -> T1 + 'static, T2: Send + 'static, F2: Send + FnOnce(&mut ChidaBenchmarkParty) -> T2 + 'static, T3: Send + 'static, F3: Send + FnOnce(&mut ChidaBenchmarkParty) -> T3 + 'static>(f1: F1, f2: F2, f3: F3) -> (JoinHandle<(T1,ChidaBenchmarkParty)>, JoinHandle<(T2,ChidaBenchmarkParty)>, JoinHandle<(T3,ChidaBenchmarkParty)>) {
             localhost_setup_chida_benchmark(f1, f2, f3, ImplVariant::Optimized, None)
         }
         fn localhost_setup_multithreads<T1: Send + 'static, F1: Send + FnOnce(&mut ChidaBenchmarkParty) -> T1 + 'static, T2: Send + 'static, F2: Send + FnOnce(&mut ChidaBenchmarkParty) -> T2 + 'static, T3: Send + 'static, F3: Send + FnOnce(&mut ChidaBenchmarkParty) -> T3 + 'static>(n_threads: usize, f1: F1, f2: F2, f3: F3) -> (JoinHandle<(T1,ChidaBenchmarkParty)>, JoinHandle<(T2,ChidaBenchmarkParty)>, JoinHandle<(T3,ChidaBenchmarkParty)>) {
             localhost_setup_chida_benchmark(f1, f2, f3, ImplVariant::Optimized, Some(n_threads))
->>>>>>> 7731e172
         }
     }
 
@@ -861,23 +623,12 @@
         let (c1, c2, c3) = secret_share_vector(&mut rng, o3.iter());
 
         let program = |a: Vec<RssShare<GF8>>, b: Vec<RssShare<GF8>>, c: Vec<RssShare<GF8>>| {
-<<<<<<< HEAD
-            move |p: &mut Party| output_round(p, &a, &b, &c).unwrap()
-        };
-
-        let (h1, h2, h3) = localhost_setup(
-            program(a1, b1, c1),
-            program(a2, b2, c2),
-            program(a3, b3, c3),
-        );
-=======
             move |p: &mut MainParty| {
                 output_round(p, &a, &b, &c).unwrap()
             }
         };
 
         let (h1, h2, h3) = PartySetup::localhost_setup(program(a1, b1, c1), program(a2, b2, c2), program(a3, b3, c3));
->>>>>>> 7731e172
         let (s1, _) = h1.join().unwrap();
         let (s2, _) = h2.join().unwrap();
         let (s3, _) = h3.join().unwrap();
@@ -907,15 +658,7 @@
                 (a, b, c)
             }
         };
-<<<<<<< HEAD
-        let (h1, h2, h3) = localhost_setup(
-            program(in1.clone()),
-            program(in2.clone()),
-            program(in3.clone()),
-        );
-=======
         let (h1, h2, h3) = PartySetup::localhost_setup(program(in1.clone()), program(in2.clone()), program(in3.clone()));
->>>>>>> 7731e172
         let ((a1, b1, c1), _) = h1.join().unwrap();
         let ((a2, b2, c2), _) = h2.join().unwrap();
         let ((a3, b3, c3), _) = h3.join().unwrap();
@@ -955,25 +698,12 @@
         let in2 = rng.generate(N);
         let in3 = rng.generate(N);
         let program = |my_input: Vec<GF8>| {
-<<<<<<< HEAD
-            move |p: &mut Party| {
-                let (a, b, c) = input_round(p, &my_input).unwrap();
-                (a, b, c)
-            }
-        };
-        let (h1, h2, h3) = localhost_setup(
-            program(in1.clone()),
-            program(in2.clone()),
-            program(in3.clone()),
-        );
-=======
             move |p: &mut MainParty| {
                 let (a,b,c) = input_round(p, &my_input).unwrap();
                 (a,b,c)
             }
         };
         let (h1, h2, h3) = PartySetup::localhost_setup(program(in1.clone()), program(in2.clone()), program(in3.clone()));
->>>>>>> 7731e172
         let ((a1, b1, c1), _) = h1.join().unwrap();
         let ((a2, b2, c2), _) = h2.join().unwrap();
         let ((a3, b3, c3), _) = h3.join().unwrap();
@@ -1004,18 +734,11 @@
 
     #[test]
     fn sub_bytes_simple() {
-<<<<<<< HEAD
-        test_sub_bytes::<ChidaSetupSimple, _>();
-=======
         test_sub_bytes::<ChidaSetupSimple,_>(None);
->>>>>>> 7731e172
     }
 
     #[test]
     fn sub_bytes_optimized() {
-<<<<<<< HEAD
-        test_sub_bytes::<ChidaSetupOpt, _>();
-=======
         test_sub_bytes::<ChidaSetupOpt,_>(None);
     }
 
@@ -1023,23 +746,15 @@
     fn sub_bytes_optimized_mt() {
         const N_THREADS: usize = 3;
         test_sub_bytes::<ChidaSetupOpt,_>(Some(N_THREADS));
->>>>>>> 7731e172
     }
 
     #[test]
     fn aes128_no_keyschedule_gf8_simple() {
-<<<<<<< HEAD
-        test_aes128_no_keyschedule_gf8::<ChidaSetupSimple, _>();
-=======
         test_aes128_no_keyschedule_gf8::<ChidaSetupSimple,_>(1, None);
->>>>>>> 7731e172
     }
 
     #[test]
     fn aes128_no_keyschedule_gf8_optimized() {
-<<<<<<< HEAD
-        test_aes128_no_keyschedule_gf8::<ChidaSetupOpt, _>();
-=======
         test_aes128_no_keyschedule_gf8::<ChidaSetupOpt,_>(1, None);
     }
 
@@ -1047,41 +762,25 @@
     fn aes128_no_keyschedule_gf8_optimized_mt() {
         const N_THREADS: usize = 3;
         test_aes128_no_keyschedule_gf8::<ChidaSetupOpt,_>(100, Some(N_THREADS));
->>>>>>> 7731e172
     }
 
     #[test]
     fn aes128_keyschedule_gf8_simple() {
-<<<<<<< HEAD
-        test_aes128_keyschedule_gf8::<ChidaSetupSimple, _>();
-=======
         test_aes128_keyschedule_gf8::<ChidaSetupSimple,_>(None);
->>>>>>> 7731e172
     }
 
     #[test]
     fn aes128_keyschedule_gf8_optimized() {
-<<<<<<< HEAD
-        test_aes128_keyschedule_gf8::<ChidaSetupOpt, _>();
-=======
         test_aes128_keyschedule_gf8::<ChidaSetupOpt,_>(None);
->>>>>>> 7731e172
     }
 
     #[test]
     fn inv_aes128_no_keyschedule_gf8_simple() {
-<<<<<<< HEAD
-        test_inv_aes128_no_keyschedule_gf8::<ChidaSetupSimple, _>();
-=======
         test_inv_aes128_no_keyschedule_gf8::<ChidaSetupSimple,_>(1, None);
->>>>>>> 7731e172
     }
 
     #[test]
     fn inv_aes128_no_keyschedule_gf8_optimized() {
-<<<<<<< HEAD
-        test_inv_aes128_no_keyschedule_gf8::<ChidaSetupOpt, _>();
-=======
         test_inv_aes128_no_keyschedule_gf8::<ChidaSetupOpt,_>(1, None);
     }
 
@@ -1089,6 +788,5 @@
     fn inv_aes128_no_keyschedule_gf8_optimized_mt() {
         const N_THREADS: usize = 3;
         test_inv_aes128_no_keyschedule_gf8::<ChidaSetupOpt,_>(100, Some(N_THREADS));
->>>>>>> 7731e172
     }
 }