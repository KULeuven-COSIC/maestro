--- conflicted
+++ resolved
@@ -1,15 +1,3 @@
-<<<<<<< HEAD
-use std::io;
-use std::ops::AddAssign;
-
-use rand_chacha::ChaCha20Rng;
-
-use crate::network::CommChannel;
-use crate::party::error::MpcResult;
-use crate::party::Party;
-use crate::share::field::GF8;
-use crate::share::{Field, FieldRngExt, FieldVectorCommChannel, RssShare};
-=======
 use itertools::izip;
 use rand_chacha::ChaCha20Rng;
 use sha2::Sha256;
@@ -20,7 +8,6 @@
 use crate::party::Party;
 use crate::share::field::GF8;
 use crate::share::{Field, FieldDigestExt, FieldRngExt, RssShare};
->>>>>>> dcafcd98
 
 use super::aes::VectorAesState;
 use super::ChidaParty;
@@ -114,51 +101,8 @@
     Ok((in1, in2, in3))
 }
 
-pub fn input_round<F: Field + Copy + AddAssign>(party: &mut Party, input: Vec<F>) -> MpcResult<(Vec<RssShare<F>>, Vec<RssShare<F>>, Vec<RssShare<F>>)>
-where ChaCha20Rng: FieldRngExt<F>, CommChannel: FieldVectorCommChannel<F>
-{
-    let n = input.len();
-    let random = party.generate_random(3*n);
-    let my_random = output_round(party, &random[..n], &random[n..2*n], &random[2*n..])?;
-    let (mut pi_random, pii_random, mut piii_random) = match party.i {
-        0 => (random[..n].to_vec(), random[n..2*n].to_vec(), random[2*n..].to_vec()),
-        1 => (random[n..2*n].to_vec(), random[2*n..].to_vec(), random[..n].to_vec()),
-        2 => (random[2*n..].to_vec(), random[..n].to_vec(), random[n..2*n].to_vec()),
-        _ => unreachable!(),
-    };
-
-    for i in 0..n {
-        pi_random[i].sii += input[i] - my_random[i];
-    }
-
-    // send sii to P+1
-    party.comm_next.write_vector(&pi_random.iter().map(|rss| rss.sii).collect::<Vec<_>>())?;
-    // receive si from P-1
-    let mut prev_si = vec![F::default(); piii_random.len()];
-    party.comm_prev.read_vector(&mut prev_si)?;
-
-    let my_input = pi_random;
-    let next_input = pii_random;
-
-    for (i, prev) in prev_si.into_iter().enumerate() {
-        piii_random[i].si = prev;
-    }
-    let prev_input = piii_random;
-    let (in1, in2, in3) = match party.i {
-        0 => (my_input, next_input, prev_input),
-        1 => (prev_input, my_input, next_input),
-        2 => (next_input, prev_input, my_input),
-        _ => unreachable!(),
-    };
-    Ok((in1, in2, in3))
-}
-
 // all parties input the same number of inputs (input.len() AES states)
-<<<<<<< HEAD
-pub fn input_round_vectorstate(party: &mut Party, input: Vec<Vec<GF8>>) -> MpcResult<(VectorAesState, VectorAesState, VectorAesState)> {
-=======
 pub fn input_round_aes_states(party: &mut Party, input: Vec<Vec<GF8>>) -> MpcResult<(VectorAesState, VectorAesState, VectorAesState)> {
->>>>>>> dcafcd98
     let n = input.len();
     // create 3n*16 random elements
     let random = party.generate_random(3*16*n);
@@ -206,48 +150,27 @@
     Ok((in1, in2, in3))
 }
 
-<<<<<<< HEAD
-pub fn output_round<F: Field + Copy>(party: &mut Party, to_p1: &[RssShare<F>], to_p2: &[RssShare<F>], to_p3: &[RssShare<F>]) -> MpcResult<Vec<F>> 
-where CommChannel: FieldVectorCommChannel<F>
-{
-=======
 pub fn output_round<F: Field>(party: &mut Party, to_p1: &[RssShare<F>], to_p2: &[RssShare<F>], to_p3: &[RssShare<F>]) -> MpcResult<Vec<F>> {
->>>>>>> dcafcd98
     let (my, siii) = match party.i {
         0 => {
             // send my share to P2
             party.io().send_field::<F>(Direction::Next, to_p2.iter().map(|rss| &rss.si));
             // receive s3 from P3
-<<<<<<< HEAD
-            let mut s3 = vec![F::default(); to_p1.len()];
-            party.comm_prev.read_vector(&mut s3)?;
-=======
             let s3 = party.io().receive_field(Direction::Previous, to_p1.len()).rcv()?;
->>>>>>> dcafcd98
             (to_p1, s3)
         },
         1 => {
             // send my share to P3
             party.io().send_field::<F>(Direction::Next, to_p3.iter().map(|rss| &rss.si));
             // receive s1 from P1
-<<<<<<< HEAD
-            let mut s1 = vec![F::default(); to_p2.len()];
-            party.comm_prev.read_vector(&mut s1)?;
-=======
             let s1 = party.io().receive_field(Direction::Previous, to_p2.len()).rcv()?;
->>>>>>> dcafcd98
             (to_p2, s1)
         },
         2 => {
             // send my share to P1
             party.io().send_field::<F>(Direction::Next, to_p1.iter().map(|rss| &rss.si));
             // receive s2 from P2
-<<<<<<< HEAD
-            let mut s2 = vec![F::default(); to_p3.len()];
-            party.comm_prev.read_vector(&mut s2)?;
-=======
             let s2 = party.io().receive_field(Direction::Previous, to_p3.len()).rcv()?;
->>>>>>> dcafcd98
             (to_p3, s2)
         },
         _ => unreachable!(),
@@ -258,15 +181,9 @@
     Ok(sum)
 }
 
-<<<<<<< HEAD
-
-pub fn mul<F: Field + Send + Sync>(party: &mut Party, ci: &mut [F], cii: &mut [F], ai: &[F], aii: &[F], bi: &[F], bii: &[F]) -> MpcResult<()>
-where ChaCha20Rng: FieldRngExt<F>, CommChannel: FieldVectorCommChannel<F> {
-=======
 fn mul<F: Field>(party: &mut Party, ci: &mut [F], cii: &mut [F], ai: &[F], aii: &[F], bi: &[F], bii: &[F]) -> MpcResult<()> 
 where ChaCha20Rng: FieldRngExt<F>
 {
->>>>>>> dcafcd98
     debug_assert_eq!(ci.len(), ai.len());
     debug_assert_eq!(ci.len(), aii.len());
     debug_assert_eq!(ci.len(), bi.len());
@@ -275,7 +192,7 @@
 
     let alphas = party.generate_alpha(ci.len());
     for (i, alpha_i) in alphas.into_iter().enumerate() {
-        ci[i] = ai[i].clone() * bi[i].clone() + ai[i].clone() * bii[i].clone() + aii[i].clone() * bi[i].clone() + alpha_i;
+        ci[i] = ai[i] * bi[i] + ai[i] * bii[i] + aii[i] * bi[i] + alpha_i;
     }
     // println!("Writing {} elements to comm_prev", ci.len());
     party.io().send_field::<F>(Direction::Previous, ci.iter());
@@ -286,225 +203,11 @@
 }
 
 
-<<<<<<< HEAD
-fn sub_bytes(party: &mut Party, states: &mut VectorAesState, variant: ImplVariant) -> MpcResult<()> {
-    sbox_layer(party, &mut states.si, &mut states.sii, variant)
-}
-
-#[inline]
-fn square_layer(v: &[GF8]) -> Vec<GF8> {
-    v.iter().map(|x| x.square()).collect()
-}
-
-#[inline]
-fn append(a: &[GF8], b: &[GF8]) -> Vec<GF8> {
-    let mut res = vec![GF8(0); a.len() + b.len()];
-    res[..a.len()].copy_from_slice(a);
-    res[a.len()..].copy_from_slice(b);
-    res
-}
-
-// the straight-forward gf8 inversion using 4 multiplication and only squaring (see Chida et al. "High-Throughput Secure AES Computation" in WAHC'18 [Figure 6])
-fn gf8_inv_layer(party: &mut Party, si: &mut [GF8], sii: &mut [GF8]) -> MpcResult<()> {
-    let n = si.len();
-    // this is not yet the multiplication that chida et al use
-    let x2 = (square_layer(si), square_layer(sii)); //square(&states);
-    // x^3 = x^2 * x
-    let mut x3 = (vec![GF8(0); n], vec![GF8(0); n]); //VectorAesState::new(states.n);
-    mul(party, &mut x3.0, &mut x3.1, si, sii, &x2.0, &x2.1)?;
-
-    let x6 = (square_layer(&x3.0), square_layer(&x3.1));
-    let x12 = (square_layer(&x6.0), square_layer(&x6.1));
-
-    let x12_x12 = (append(&x12.0, &x12.0), append(&x12.1, &x12.1));
-    let x3_x2 = (append(&x3.0, &x2.0), append(&x3.1, &x2.1));
-
-    let mut x15_x14 = (vec![GF8(0); 2*n], vec![GF8(0); 2*n]); // VectorAesState::new(x12_x12.n);
-    // x^15 = x^12 * x^3 and x^14 = x^12 * x^2 in one round
-    mul(party, &mut x15_x14.0, &mut x15_x14.1, &x12_x12.0, &x12_x12.1, &x3_x2.0, &x3_x2.1)?;
-
-    // x^15 square in-place x^240 = (x^15)^16
-    for i in 0..n {
-        x15_x14.0[i] = x15_x14.0[i].square().square().square().square();
-        x15_x14.1[i] = x15_x14.1[i].square().square().square().square();
-    }
-    // x^254 = x^240 * x^14
-    // write directly to output buffers si,sii
-    mul(party, si, sii, &x15_x14.0[..n], &x15_x14.1[..n], &x15_x14.0[n..], &x15_x14.1[n..])
-}
-
-fn gf8_inv_layer_opt(party: &mut Party, si: &mut [GF8], sii: &mut [GF8]) -> MpcResult<()> {
-    let n = si.len();
-    // MULT(x²,x)
-    let x3ii: Vec<_> = party.generate_random::<GF8>(n)
-    .into_iter().enumerate()
-    .map(|(i,alpha)| alpha.si + alpha.sii + si[i].cube() + (si[i] + sii[i]).cube())
-    .collect();
-    // send to P+1
-    party.comm_next.write_vector(&x3ii)?;
-    let mut x3i = vec![GF8(0); n];
-    // receive from P-1
-    party.comm_prev.read_vector(&mut x3i)?;
-
-    // MULT(x^12, x^2) and MULT(x^12, x^3)
-    let mut x14x15ii: Vec<_> = party.generate_random::<GF8>(2*n)
-    .into_iter().map(|alpha| alpha.si + alpha.sii)
-    .collect();
-    for i in 0..n {
-        x14x15ii[i] += GF8::x4y2(x3i[i] + x3ii[i], si[i] + sii[i]) + GF8::x4y2(x3i[i], si[i]);
-    }
-    for i in 0..n {
-        let tmp = x3i[i] + x3ii[i];
-        x14x15ii[n+i] += GF8::x4y(tmp, tmp) + GF8::x4y(x3i[i], x3i[i]);
-    }
-    // send to P+1
-    party.comm_next.write_vector(&x14x15ii)?;
-    let mut x14x15i = vec![GF8(0); 2*n];
-    // receive from P-1
-    party.comm_prev.read_vector(&mut x14x15i)?;
-
-    // MULT(x^240, x^14)
-    let x254ii: Vec<_> = party.generate_random::<GF8>(n).into_iter().enumerate()
-    .map(|(i, alpha)| alpha.si + alpha.sii + GF8::x16y(x14x15i[n+i] + x14x15ii[n+i], x14x15i[i] + x14x15ii[i]) + GF8::x16y(x14x15i[n+i], x14x15i[i]))
-    .collect();
-    sii.copy_from_slice(&x254ii);
-    // send to P+1
-    party.comm_next.write_vector(sii)?;
-    // receive from P-1
-    party.comm_prev.read_vector(si)?;
-    Ok(())
-}
-
-fn sbox_layer(party: &mut Party, si: &mut [GF8], sii: &mut [GF8], variant: ImplVariant) -> MpcResult<()> {
-    // first inverse, then affine transform
-    match variant {
-        ImplVariant::Simple => gf8_inv_layer(party, si, sii)?,
-        ImplVariant::Optimized => gf8_inv_layer_opt(party, si, sii)?
-    };
-    
-
-    // apply affine transform
-    for i in 0..si.len() {
-        si[i] = si[i].aes_sbox_affine_transform();
-        sii[i] = sii[i].aes_sbox_affine_transform();
-
-        if party.i == 0 {
-            si[i] += GF8(0x63);
-        } else if party.i == 2 {
-            sii[i] += GF8(0x63);
-        }
-    }
-    Ok(())
-}
-
-fn inv_sbox_layer(party: &mut Party, si: &mut [GF8], sii: &mut [GF8], variant: ImplVariant) -> MpcResult<()> {
-    // first inverse affine transform, then gf8 inverse
-    // apply inverse affine transform
-    for i in 0..si.len() {
-        if party.i == 0 {
-            si[i] += GF8(0x63);
-        } else if party.i == 2 {
-            sii[i] += GF8(0x63);
-        }
-
-        si[i] = si[i].inv_aes_sbox_affine_transform();
-        sii[i] = sii[i].inv_aes_sbox_affine_transform();
-    }
-    match variant {
-        ImplVariant::Simple => gf8_inv_layer(party, si, sii),
-        ImplVariant::Optimized => gf8_inv_layer_opt(party, si, sii)
-    }
-}
-
-fn inv_sub_bytes(party: &mut Party, state: &mut VectorAesState, variant: ImplVariant) -> MpcResult<()> {
-    inv_sbox_layer(party, &mut state.si, &mut state.sii, variant)
-}
-
-pub fn aes128_no_keyschedule(party: &mut Party, inputs: VectorAesState, round_key: &Vec<AesKeyState>, variant: ImplVariant) -> MpcResult<VectorAesState> {
-    debug_assert_eq!(round_key.len(), 11);
-    let mut state = inputs;
-
-    add_round_key(&mut state, &round_key[0]);
-    for r in 1..= 9 {
-        sub_bytes(party, &mut state, variant)?;
-        state.shift_rows();
-        state.mix_columns();
-        add_round_key(&mut state, &round_key[r]);
-    }
-    sub_bytes(party, &mut state, variant)?;
-    state.shift_rows();
-    add_round_key(&mut state, &round_key[10]);
-    Ok(state)
-}
-
-pub fn aes128_inv_no_keyschedule(party: &mut Party, inputs: VectorAesState, key_schedule: &Vec<AesKeyState>, variant: ImplVariant) -> MpcResult<VectorAesState> {
-    debug_assert_eq!(key_schedule.len(), 11);
-    let mut state = inputs;
-
-    add_round_key(&mut state, &key_schedule[10]);
-    for r in (1..=9).rev() {
-        state.inv_shift_rows();
-        inv_sub_bytes(party, &mut state, variant)?;
-        add_round_key(&mut state, &key_schedule[r]);
-        state.inv_mix_columns();
-    }
-    state.inv_shift_rows();
-    inv_sub_bytes(party, &mut state, variant)?;
-    add_round_key(&mut state, &key_schedule[0]);
-    Ok(state)
-}
-
-fn aes128_keyschedule_round(party: &mut Party, rk: &AesKeyState, rcon: GF8, variant: ImplVariant) -> MpcResult<AesKeyState> {
-    let mut rot_i = [rk.si[7], rk.si[11], rk.si[15], rk.si[3]];
-    let mut rot_ii = [rk.sii[7], rk.sii[11], rk.sii[15], rk.sii[3]];
-    sbox_layer(party, &mut rot_i, &mut rot_ii, variant)?;
-    
-    let mut output = rk.clone();
-    for i in 0..4 {
-        output.si[4*i] += rot_i[i];
-        output.sii[4*i] += rot_ii[i];
-    }
-    if party.i == 0 {
-        output.si[0] += rcon;
-    }else if party.i == 2 {
-        output.sii[0] += rcon;
-    }
-    
-    for j in 1..4 {
-        for i in 0..4 {
-            output.si[4*i+j] += output.si[4*i+j-1];
-            output.sii[4*i+j] += output.sii[4*i+j-1];
-        }
-    }
-    Ok(output)
-}
-
-pub fn aes128_keyschedule(party: &mut Party, key: Vec<RssShare<GF8>>, variant: ImplVariant) -> MpcResult<Vec<AesKeyState>> {
-    debug_assert_eq!(key.len(), 16);
-    const ROUND_CONSTANTS: [GF8; 10] = [GF8(0x01), GF8(0x02), GF8(0x04), GF8(0x08), GF8(0x10), GF8(0x20), GF8(0x40), GF8(0x80), GF8(0x1b), GF8(0x36)];
-    let mut ks = Vec::with_capacity(11);
-    ks.push(AesKeyState::from_bytes(key)); // rk0
-    for i in 1..=10 {
-        let rki = aes128_keyschedule_round(party, &ks[i-1], ROUND_CONSTANTS[i-1], variant)?;
-        ks.push(rki);
-    }
-    Ok(ks)
-}
-=======
->>>>>>> dcafcd98
 
 #[cfg(test)]
 pub mod test {
     use std::thread::JoinHandle;
 
-<<<<<<< HEAD
-    use rand::{CryptoRng, Rng, thread_rng};
-    use crate::chida::online::{aes128_inv_no_keyschedule, aes128_no_keyschedule, input_round, input_round_vectorstate, mul, output_round, sub_bytes, AesKeyState, VectorAesState};
-    use crate::chida::ChidaParty;
-    use crate::network::ConnectedParty;
-    use crate::party::Party;
-    use crate::party::test::{localhost_connect, localhost_setup};
-=======
     use rand::thread_rng;
     use crate::aes::ArithmeticBlackBox;
     use crate::chida::online::{input_round, input_round_aes_states, mul, output_round, VectorAesState};
@@ -512,7 +215,6 @@
     use crate::network::ConnectedParty;
     use crate::party::Party;
     use crate::party::test::{localhost_connect, localhost_setup, TestSetup};
->>>>>>> dcafcd98
     use crate::share::field::GF8;
     use crate::share::{FieldRngExt, RssShare};
     use crate::share::test::{assert_eq, consistent, random_secret_shared_vector, secret_share_vector};
@@ -528,66 +230,10 @@
         localhost_connect(|conn_party| adapter(conn_party, f1), |conn_party| adapter(conn_party, f2), |conn_party| adapter(conn_party, f3))
     }
 
-<<<<<<< HEAD
-    pub fn chida_localhost_setup<T1: Send + 'static, F1: Send + FnOnce(&mut ChidaParty) -> T1 + 'static, T2: Send + 'static, F2: Send + FnOnce(&mut ChidaParty) -> T2 + 'static, T3: Send + 'static, F3: Send + FnOnce(&mut ChidaParty) -> T3 + 'static>(f1: F1, f2: F2, f3: F3) -> (JoinHandle<(T1,ChidaParty)>, JoinHandle<(T2,ChidaParty)>, JoinHandle<(T3,ChidaParty)>) {
-        let _f1 = move |p: ConnectedParty| {
-            // println!("P1: Before Setup");
-            let mut p = ChidaParty::setup(p);
-            // println!("P1: After Setup");
-            let res = f1(&mut p);
-            p.inner.teardown();
-            (res, p)
-        };
-        let _f2 = move |p: ConnectedParty| {
-            // println!("P2: Before Setup");
-            let mut p = ChidaParty::setup(p);
-            // println!("P2: After Setup");
-            let res = f2(&mut p);
-            p.inner.teardown();
-            (res, p)
-        };
-        let _f3 = move |p: ConnectedParty| {
-            // println!("P3: Before Setup");
-            let mut p = ChidaParty::setup(p);
-            // println!("P3: After Setup");
-            let res = f3(&mut p);
-            p.inner.teardown();
-            (res, p)
-        };
-        localhost_connect(_f1, _f2, _f3)
-    }
-
-
-    #[test]
-    fn mix_columns() {
-        // test vector from FIPS 197
-        let input: [u8; 16] = [0xd4, 0xe0, 0xb8, 0x1e, 0xbf, 0xb4, 0x41, 0x27, 0x5d, 0x52, 0x11, 0x98, 0x30, 0xae, 0xf1, 0xe5];
-        let expected: [u8; 16] = [0x04, 0xe0, 0x48, 0x28, 0x66, 0xcb, 0xf8, 0x06, 0x81, 0x19, 0xd3, 0x26, 0xe5, 0x9a, 0x7a, 0x4c];
-        let mut state = VectorAesState::with_capacity(1);
-        state.si.append(&mut input.iter().map(|x|GF8(*x)).collect());
-        state.sii.append(&mut (0..input.len()).map(|_|GF8(0)).collect());
-        state.mix_columns();
-        for (i,e) in expected.into_iter().enumerate() {
-            assert_eq!(state.si[i].0, e);
-        }
-    }
-
-    const INV_GF8: [u8; 256] = [0x0, 0x1, 0x8d, 0xf6, 0xcb, 0x52, 0x7b, 0xd1, 0xe8, 0x4f, 0x29, 0xc0, 0xb0, 0xe1, 0xe5, 0xc7, 0x74, 0xb4, 0xaa, 0x4b, 0x99, 0x2b, 0x60, 0x5f, 0x58, 0x3f, 0xfd, 0xcc, 0xff, 0x40, 0xee, 0xb2, 0x3a, 0x6e, 0x5a, 0xf1, 0x55, 0x4d, 0xa8, 0xc9, 0xc1, 0xa, 0x98, 0x15, 0x30, 0x44, 0xa2, 0xc2, 0x2c, 0x45, 0x92, 0x6c, 0xf3, 0x39, 0x66, 0x42, 0xf2, 0x35, 0x20, 0x6f, 0x77, 0xbb, 0x59, 0x19, 0x1d, 0xfe, 0x37, 0x67, 0x2d, 0x31, 0xf5, 0x69, 0xa7, 0x64, 0xab, 0x13, 0x54, 0x25, 0xe9, 0x9, 0xed, 0x5c, 0x5, 0xca, 0x4c, 0x24, 0x87, 0xbf, 0x18, 0x3e, 0x22, 0xf0, 0x51, 0xec, 0x61, 0x17, 0x16, 0x5e, 0xaf, 0xd3, 0x49, 0xa6, 0x36, 0x43, 0xf4, 0x47, 0x91, 0xdf, 0x33, 0x93, 0x21, 0x3b, 0x79, 0xb7, 0x97, 0x85, 0x10, 0xb5, 0xba, 0x3c, 0xb6, 0x70, 0xd0, 0x6, 0xa1, 0xfa, 0x81, 0x82, 0x83, 0x7e, 0x7f, 0x80, 0x96, 0x73, 0xbe, 0x56, 0x9b, 0x9e, 0x95, 0xd9, 0xf7, 0x2, 0xb9, 0xa4, 0xde, 0x6a, 0x32, 0x6d, 0xd8, 0x8a, 0x84, 0x72, 0x2a, 0x14, 0x9f, 0x88, 0xf9, 0xdc, 0x89, 0x9a, 0xfb, 0x7c, 0x2e, 0xc3, 0x8f, 0xb8, 0x65, 0x48, 0x26, 0xc8, 0x12, 0x4a, 0xce, 0xe7, 0xd2, 0x62, 0xc, 0xe0, 0x1f, 0xef, 0x11, 0x75, 0x78, 0x71, 0xa5, 0x8e, 0x76, 0x3d, 0xbd, 0xbc, 0x86, 0x57, 0xb, 0x28, 0x2f, 0xa3, 0xda, 0xd4, 0xe4, 0xf, 0xa9, 0x27, 0x53, 0x4, 0x1b, 0xfc, 0xac, 0xe6, 0x7a, 0x7, 0xae, 0x63, 0xc5, 0xdb, 0xe2, 0xea, 0x94, 0x8b, 0xc4, 0xd5, 0x9d, 0xf8, 0x90, 0x6b, 0xb1, 0xd, 0xd6, 0xeb, 0xc6, 0xe, 0xcf, 0xad, 0x8, 0x4e, 0xd7, 0xe3, 0x5d, 0x50, 0x1e, 0xb3, 0x5b, 0x23, 0x38, 0x34, 0x68, 0x46, 0x3, 0x8c, 0xdd, 0x9c, 0x7d, 0xa0, 0xcd, 0x1a, 0x41, 0x1c];
-
-    #[test]
-    fn aes_sbox_affine() {
-        for i in 0..256 {
-            let x = GF8(i as u8);
-            let x_inv = GF8(INV_GF8[x.0 as usize]);
-            let x_affine = x_inv.aes_sbox_affine_transform();
-            let x_sbox = x_affine + GF8(0x63);
-            assert_eq!(x_sbox.0, AES_SBOX[i]);
-=======
     pub struct ChidaSetup;
     impl TestSetup<ChidaParty> for ChidaSetup {
         fn localhost_setup<T1: Send + 'static, F1: Send + FnOnce(&mut ChidaParty) -> T1 + 'static, T2: Send + 'static, F2: Send + FnOnce(&mut ChidaParty) -> T2 + 'static, T3: Send + 'static, F3: Send + FnOnce(&mut ChidaParty) -> T3 + 'static>(f1: F1, f2: F2, f3: F3) -> (JoinHandle<(T1,ChidaParty)>, JoinHandle<(T2,ChidaParty)>, JoinHandle<(T3,ChidaParty)>) {
             localhost_setup_chida(f1, f2, f3)
->>>>>>> dcafcd98
         }
     }
 
@@ -669,11 +315,7 @@
                     }
                     v.push(block);
                 }
-<<<<<<< HEAD
-                let (a,b,c) = input_round_vectorstate(p, v).unwrap();
-=======
                 let (a,b,c) = input_round_aes_states(p, v).unwrap();
->>>>>>> dcafcd98
                 (a,b,c)
             }
         };
