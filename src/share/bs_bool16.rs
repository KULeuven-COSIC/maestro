use std::{borrow::Borrow, ops::{Add, AddAssign, Mul, Neg, Sub}};

use itertools::Itertools;
use rand::{CryptoRng, Rng};
use sha2::Digest;

use super::{Field, FieldDigestExt, FieldRngExt};

/// a bit-sliced vector of 16 booleans
/// or mathematically, this is an element in F_2^16
/// this means, addition, multiplicaiton is done **element-wise**
#[derive(Clone,Copy,Default,PartialEq, Debug)]
pub struct BsBool16(u16);

impl BsBool16 {
    /// bit 0 in bits will be the first element in the vector, bit 1 in bits the second...
    pub fn new(bits: u16) -> Self {
        Self(bits)
    }

    pub fn as_u16(&self) -> u16 {
        self.0
    } 
}

impl Field for BsBool16 {
<<<<<<< HEAD
=======
    fn serialized_size(n_elements: usize) -> usize {
        2*n_elements
    }
>>>>>>> 62fa84e6

    const NBYTES: usize = 2;

    const ZERO: Self = Self(0x0000); 

    /// Each component is one
    const ONE: Self = Self(0xffff);

    fn is_zero(&self) -> bool {
        self.0 == 0
    }

    fn as_byte_vec(it: impl IntoIterator<Item= impl Borrow<Self>>, _len: usize) -> Vec<u8> {
        it.into_iter().flat_map(|el| [el.borrow().0 as u8, (el.borrow().0 >> 8) as u8]).collect()
    }

    fn from_byte_vec(v: Vec<u8>, _len: usize) -> Vec<Self> {
        debug_assert!(v.len() % 2 == 0);
        v.into_iter().chunks(2).into_iter().map(|mut chunk| {
            let low = chunk.next().unwrap() as u16;
            let high = chunk.next().unwrap() as u16;
            Self(low | (high << 8))
        }).collect()
    }

    fn from_byte_slice(v: Vec<u8>, dest: &mut [Self]) {
        debug_assert_eq!(v.len(), 2*dest.len());
        dest.iter_mut().zip(v.into_iter().chunks(2).into_iter()).for_each(|(dst, mut chunk)| {
            let low = chunk.next().unwrap() as u16;
            let high = chunk.next().unwrap() as u16;
            dst.0 = low | (high << 8);
        });
    }
}

impl Neg for BsBool16 {
    type Output = Self;
    fn neg(self) -> Self::Output {
        Self(self.0)
    }
}

impl Mul for BsBool16 {
    type Output = Self;
    fn mul(self, rhs: Self) -> Self::Output {
        Self(self.0 & rhs.0)
    }
}

impl Sub for BsBool16 {
    type Output = Self;
    fn sub(self, rhs: Self) -> Self::Output {
        Self(self.0 ^ rhs.0)
    }
}

impl Add for BsBool16 {
    type Output = Self;
    fn add(self, rhs: Self) -> Self::Output {
        Self(self.0 ^ rhs.0)
    }
}

impl AddAssign for BsBool16 {
    fn add_assign(&mut self, rhs: Self) {
        self.0 ^= rhs.0;
    }
}

impl<R: Rng + CryptoRng> FieldRngExt<BsBool16> for R {

    fn fill(&mut self, buf: &mut [BsBool16]) {
        for i in 0..buf.len()/2 {
            let rng = self.next_u32();
            buf[2*i].0 = rng as u16;
            buf[2*i+1].0 = (rng >> 16) as u16;
        }
        if buf.len() % 2 != 0 {
            let rng = self.next_u32();
            buf[buf.len()-1].0 = rng as u16;
        }
    }

    fn generate(&mut self, n: usize) -> Vec<BsBool16> {
        let mut v = vec![BsBool16::ZERO; n];
        for i in 0..n/2 {
            let rng = self.next_u32();
            v[2*i].0 = rng as u16;
            v[2*i+1].0 = (rng >> 16) as u16;
        }
        if n % 2 != 0 {
            let rng = self.next_u32();
            v[n-1].0 = rng as u16;
        }
        v
    }
}

impl<D: Digest> FieldDigestExt<BsBool16> for D {
    fn update(&mut self, message: &[BsBool16]) {
        for m in message {
            self.update(&[m.0 as u8, (m.0 >> 8) as u8]);
        }
    }
}<|MERGE_RESOLUTION|>--- conflicted
+++ resolved
@@ -24,12 +24,9 @@
 }
 
 impl Field for BsBool16 {
-<<<<<<< HEAD
-=======
     fn serialized_size(n_elements: usize) -> usize {
         2*n_elements
     }
->>>>>>> 62fa84e6
 
     const NBYTES: usize = 2;
 
