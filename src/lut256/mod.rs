use std::time::{Duration, Instant};

<<<<<<< HEAD
use crate::{
    aes::{self, GF8InvBlackBox},
    benchmark::{BenchmarkProtocol, BenchmarkResult},
    chida::ChidaParty,
    network::{task::IoLayer, ConnectedParty},
    party::{error::MpcResult, ArithmeticBlackBox},
    share::gf8::GF8,
};
=======

use crate::{aes::{self, GF8InvBlackBox}, benchmark::{BenchmarkProtocol, BenchmarkResult}, chida::ChidaParty, network::{task::IoLayerOwned, ConnectedParty}, party::{error::MpcResult, ArithmeticBlackBox}, share::gf8::GF8};
mod online;
>>>>>>> 7731e172
mod offline;
mod online;

/// a random one-hot vector of size 256
#[derive(Clone, Copy)]
pub struct RndOhv([u8; 256]);

// Party for LUT-256
pub struct LUT256Party {
    inner: ChidaParty,
    prep_ohv: Vec<RndOhv256Output>,
    lut_time: Duration,
}

/// Output of the random one-hot vector pre-processing.
/// Contains a (2,3)-sharing of a size 256 one-hot vector `RndOhv` and a (2,3)-sharing of the corresponding `GF8` element that indicates
/// the position of 1 in the vector.
pub struct RndOhv256Output {
    /// share i of one-hot vector
    pub si: RndOhv,
    /// share i+1 of one-hot vector
    pub sii: RndOhv,
    /// (2,3) sharing of the position of the 1 in the vector
    pub random_si: GF8,
    pub random_sii: GF8,
}

impl LUT256Party {
<<<<<<< HEAD
    pub fn setup(connected: ConnectedParty) -> MpcResult<Self> {
        ChidaParty::setup(connected).map(|party| Self {
            inner: party,
            prep_ohv: Vec::new(),
            lut_time: Duration::from_secs(0),
=======
    pub fn setup(connected: ConnectedParty, n_worker_threads: Option<usize>) -> MpcResult<Self> {
        ChidaParty::setup(connected, n_worker_threads).map(|party| {
            Self {
                inner: party,
                prep_ohv: Vec::new(),
                lut_time: Duration::from_secs(0),
            }
>>>>>>> 7731e172
        })
    }

    pub fn io(&self) -> &IoLayerOwned {
        <ChidaParty as ArithmeticBlackBox<GF8>>::io(&self.inner)
    }
}

impl RndOhv {
    pub fn new(table: [u8; 256]) -> Self {
        Self(table)
    }

    pub fn lut(&self, offset: usize, table: &[u8]) -> GF8 {
        let mut res = 0u8;
        for i in 0..table.len() {
            res ^= self.0[i] & table[i ^ offset];
        }
        GF8(res)
    }
}

pub fn lut256_benchmark(connected: ConnectedParty, simd: usize, n_worker_threads: Option<usize>) {
    let mut party = LUT256Party::setup(connected, n_worker_threads).unwrap();
    let setup_comm_stats = party.io().reset_comm_stats();
    let start_prep = Instant::now();
    party.do_preprocessing(0, simd).unwrap();
    let prep_duration = start_prep.elapsed();
    let prep_comm_stats = party.io().reset_comm_stats();

    let input = aes::random_state(&mut party.inner, simd);
    // create random key states for benchmarking purposes
    let ks = aes::random_keyschedule(&mut party.inner);

    let start = Instant::now();
    let output = aes::aes128_no_keyschedule(&mut party, input, &ks).unwrap();
    let duration = start.elapsed();
    let online_comm_stats = party.io().reset_comm_stats();
    let _ = aes::output(&mut party.inner, output).unwrap();
    party.inner.teardown().unwrap();

    println!("Finished benchmark");

    println!(
        "Party {}: LUT-256 with SIMD={} took {}s (pre-processing) and {}s (online phase)",
        party.inner.party_index(),
        simd,
        prep_duration.as_secs_f64(),
        duration.as_secs_f64()
    );
    println!("LUT time: {}s", party.lut_time.as_secs_f64());
    println!("Setup:");
    setup_comm_stats.print_comm_statistics(party.inner.party_index());
    println!("Pre-Processing:");
    prep_comm_stats.print_comm_statistics(party.inner.party_index());
    println!("Online Phase:");
    online_comm_stats.print_comm_statistics(party.inner.party_index());
    party.inner.print_statistics();
}

pub struct LUT256Benchmark;

impl BenchmarkProtocol for LUT256Benchmark {
    fn protocol_name(&self) -> String {
        "lut256".to_string()
    }
    fn run(&self, conn: ConnectedParty, simd: usize, n_worker_threads: Option<usize>) -> BenchmarkResult {
        let mut party = LUT256Party::setup(conn, n_worker_threads).unwrap();
        let _setup_comm_stats = party.io().reset_comm_stats();
        println!("After setup");
        let start_prep = Instant::now();
        party.do_preprocessing(0, simd).unwrap();
        let prep_duration = start_prep.elapsed();
        let prep_comm_stats = party.io().reset_comm_stats();
        println!("After pre-processing");
        let input = aes::random_state(&mut party.inner, simd);
        // create random key states for benchmarking purposes
        let ks = aes::random_keyschedule(&mut party.inner);

        let start = Instant::now();
        let output = aes::aes128_no_keyschedule(&mut party, input, &ks).unwrap();
        let duration = start.elapsed();
        println!("After online");
        let online_comm_stats = party.io().reset_comm_stats();
        let _ = aes::output(&mut party.inner, output).unwrap();
        println!("After output");
        party.inner.teardown().unwrap();
        println!("After teardown");

        BenchmarkResult::new(
            prep_duration,
            duration,
            prep_comm_stats,
            online_comm_stats,
            party.inner.get_additional_timers(),
        )
    }
}

#[cfg(test)]
mod test {
    use std::thread::JoinHandle;

    use crate::{
        network::ConnectedParty,
        party::test::{localhost_connect, TestSetup},
    };

    use super::LUT256Party;

<<<<<<< HEAD
    pub fn localhost_setup_lut256<
        T1: Send + 'static,
        F1: Send + FnOnce(&mut LUT256Party) -> T1 + 'static,
        T2: Send + 'static,
        F2: Send + FnOnce(&mut LUT256Party) -> T2 + 'static,
        T3: Send + 'static,
        F3: Send + FnOnce(&mut LUT256Party) -> T3 + 'static,
    >(
        f1: F1,
        f2: F2,
        f3: F3,
    ) -> (
        JoinHandle<(T1, LUT256Party)>,
        JoinHandle<(T2, LUT256Party)>,
        JoinHandle<(T3, LUT256Party)>,
    ) {
        fn adapter<T, Fx: FnOnce(&mut LUT256Party) -> T>(
            conn: ConnectedParty,
            f: Fx,
        ) -> (T, LUT256Party) {
            let mut party = LUT256Party::setup(conn).unwrap();
=======
    pub fn localhost_setup_lut256<T1: Send + 'static, F1: Send + FnOnce(&mut LUT256Party) -> T1 + 'static, T2: Send + 'static, F2: Send + FnOnce(&mut LUT256Party) -> T2 + 'static, T3: Send + 'static, F3: Send + FnOnce(&mut LUT256Party) -> T3 + 'static>(f1: F1, f2: F2, f3: F3, n_worker_threads: Option<usize>) -> (JoinHandle<(T1,LUT256Party)>, JoinHandle<(T2,LUT256Party)>, JoinHandle<(T3,LUT256Party)>) {
        fn adapter<T, Fx: FnOnce(&mut LUT256Party)->T>(conn: ConnectedParty, f: Fx, n_worker_threads: Option<usize>) -> (T,LUT256Party) {
            let mut party = LUT256Party::setup(conn, n_worker_threads).unwrap();
>>>>>>> 7731e172
            let t = f(&mut party);
            // party.finalize().unwrap();
            party.inner.teardown().unwrap();
            (t, party)
        }
<<<<<<< HEAD
        localhost_connect(
            |conn_party| adapter(conn_party, f1),
            |conn_party| adapter(conn_party, f2),
            |conn_party| adapter(conn_party, f3),
        )
=======
        localhost_connect(move |conn_party| adapter(conn_party, f1, n_worker_threads), move |conn_party| adapter(conn_party, f2, n_worker_threads), move |conn_party| adapter(conn_party, f3, n_worker_threads))
>>>>>>> 7731e172
    }

    pub struct LUT256Setup;
    impl TestSetup<LUT256Party> for LUT256Setup {
<<<<<<< HEAD
        fn localhost_setup<
            T1: Send + 'static,
            F1: Send + FnOnce(&mut LUT256Party) -> T1 + 'static,
            T2: Send + 'static,
            F2: Send + FnOnce(&mut LUT256Party) -> T2 + 'static,
            T3: Send + 'static,
            F3: Send + FnOnce(&mut LUT256Party) -> T3 + 'static,
        >(
            f1: F1,
            f2: F2,
            f3: F3,
        ) -> (
            JoinHandle<(T1, LUT256Party)>,
            JoinHandle<(T2, LUT256Party)>,
            JoinHandle<(T3, LUT256Party)>,
        ) {
            localhost_setup_lut256(f1, f2, f3)
=======
        fn localhost_setup<T1: Send + 'static, F1: Send + FnOnce(&mut LUT256Party) -> T1 + 'static, T2: Send + 'static, F2: Send + FnOnce(&mut LUT256Party) -> T2 + 'static, T3: Send + 'static, F3: Send + FnOnce(&mut LUT256Party) -> T3 + 'static>(f1: F1, f2: F2, f3: F3) -> (JoinHandle<(T1,LUT256Party)>, JoinHandle<(T2,LUT256Party)>, JoinHandle<(T3,LUT256Party)>) {
            localhost_setup_lut256(f1, f2, f3, None)
        }
        fn localhost_setup_multithreads<T1: Send + 'static, F1: Send + FnOnce(&mut LUT256Party) -> T1 + 'static, T2: Send + 'static, F2: Send + FnOnce(&mut LUT256Party) -> T2 + 'static, T3: Send + 'static, F3: Send + FnOnce(&mut LUT256Party) -> T3 + 'static>(n_threads: usize, f1: F1, f2: F2, f3: F3) -> (JoinHandle<(T1,LUT256Party)>, JoinHandle<(T2,LUT256Party)>, JoinHandle<(T3,LUT256Party)>) {
            localhost_setup_lut256(f1, f2, f3, Some(n_threads))
>>>>>>> 7731e172
        }
    }
}<|MERGE_RESOLUTION|>--- conflicted
+++ resolved
@@ -1,21 +1,9 @@
 use std::time::{Duration, Instant};
 
-<<<<<<< HEAD
-use crate::{
-    aes::{self, GF8InvBlackBox},
-    benchmark::{BenchmarkProtocol, BenchmarkResult},
-    chida::ChidaParty,
-    network::{task::IoLayer, ConnectedParty},
-    party::{error::MpcResult, ArithmeticBlackBox},
-    share::gf8::GF8,
-};
-=======
 
 use crate::{aes::{self, GF8InvBlackBox}, benchmark::{BenchmarkProtocol, BenchmarkResult}, chida::ChidaParty, network::{task::IoLayerOwned, ConnectedParty}, party::{error::MpcResult, ArithmeticBlackBox}, share::gf8::GF8};
 mod online;
->>>>>>> 7731e172
 mod offline;
-mod online;
 
 /// a random one-hot vector of size 256
 #[derive(Clone, Copy)]
@@ -42,13 +30,6 @@
 }
 
 impl LUT256Party {
-<<<<<<< HEAD
-    pub fn setup(connected: ConnectedParty) -> MpcResult<Self> {
-        ChidaParty::setup(connected).map(|party| Self {
-            inner: party,
-            prep_ohv: Vec::new(),
-            lut_time: Duration::from_secs(0),
-=======
     pub fn setup(connected: ConnectedParty, n_worker_threads: Option<usize>) -> MpcResult<Self> {
         ChidaParty::setup(connected, n_worker_threads).map(|party| {
             Self {
@@ -56,7 +37,6 @@
                 prep_ohv: Vec::new(),
                 lut_time: Duration::from_secs(0),
             }
->>>>>>> 7731e172
         })
     }
 
@@ -167,76 +147,24 @@
 
     use super::LUT256Party;
 
-<<<<<<< HEAD
-    pub fn localhost_setup_lut256<
-        T1: Send + 'static,
-        F1: Send + FnOnce(&mut LUT256Party) -> T1 + 'static,
-        T2: Send + 'static,
-        F2: Send + FnOnce(&mut LUT256Party) -> T2 + 'static,
-        T3: Send + 'static,
-        F3: Send + FnOnce(&mut LUT256Party) -> T3 + 'static,
-    >(
-        f1: F1,
-        f2: F2,
-        f3: F3,
-    ) -> (
-        JoinHandle<(T1, LUT256Party)>,
-        JoinHandle<(T2, LUT256Party)>,
-        JoinHandle<(T3, LUT256Party)>,
-    ) {
-        fn adapter<T, Fx: FnOnce(&mut LUT256Party) -> T>(
-            conn: ConnectedParty,
-            f: Fx,
-        ) -> (T, LUT256Party) {
-            let mut party = LUT256Party::setup(conn).unwrap();
-=======
     pub fn localhost_setup_lut256<T1: Send + 'static, F1: Send + FnOnce(&mut LUT256Party) -> T1 + 'static, T2: Send + 'static, F2: Send + FnOnce(&mut LUT256Party) -> T2 + 'static, T3: Send + 'static, F3: Send + FnOnce(&mut LUT256Party) -> T3 + 'static>(f1: F1, f2: F2, f3: F3, n_worker_threads: Option<usize>) -> (JoinHandle<(T1,LUT256Party)>, JoinHandle<(T2,LUT256Party)>, JoinHandle<(T3,LUT256Party)>) {
         fn adapter<T, Fx: FnOnce(&mut LUT256Party)->T>(conn: ConnectedParty, f: Fx, n_worker_threads: Option<usize>) -> (T,LUT256Party) {
             let mut party = LUT256Party::setup(conn, n_worker_threads).unwrap();
->>>>>>> 7731e172
             let t = f(&mut party);
             // party.finalize().unwrap();
             party.inner.teardown().unwrap();
             (t, party)
         }
-<<<<<<< HEAD
-        localhost_connect(
-            |conn_party| adapter(conn_party, f1),
-            |conn_party| adapter(conn_party, f2),
-            |conn_party| adapter(conn_party, f3),
-        )
-=======
         localhost_connect(move |conn_party| adapter(conn_party, f1, n_worker_threads), move |conn_party| adapter(conn_party, f2, n_worker_threads), move |conn_party| adapter(conn_party, f3, n_worker_threads))
->>>>>>> 7731e172
     }
 
     pub struct LUT256Setup;
     impl TestSetup<LUT256Party> for LUT256Setup {
-<<<<<<< HEAD
-        fn localhost_setup<
-            T1: Send + 'static,
-            F1: Send + FnOnce(&mut LUT256Party) -> T1 + 'static,
-            T2: Send + 'static,
-            F2: Send + FnOnce(&mut LUT256Party) -> T2 + 'static,
-            T3: Send + 'static,
-            F3: Send + FnOnce(&mut LUT256Party) -> T3 + 'static,
-        >(
-            f1: F1,
-            f2: F2,
-            f3: F3,
-        ) -> (
-            JoinHandle<(T1, LUT256Party)>,
-            JoinHandle<(T2, LUT256Party)>,
-            JoinHandle<(T3, LUT256Party)>,
-        ) {
-            localhost_setup_lut256(f1, f2, f3)
-=======
         fn localhost_setup<T1: Send + 'static, F1: Send + FnOnce(&mut LUT256Party) -> T1 + 'static, T2: Send + 'static, F2: Send + FnOnce(&mut LUT256Party) -> T2 + 'static, T3: Send + 'static, F3: Send + FnOnce(&mut LUT256Party) -> T3 + 'static>(f1: F1, f2: F2, f3: F3) -> (JoinHandle<(T1,LUT256Party)>, JoinHandle<(T2,LUT256Party)>, JoinHandle<(T3,LUT256Party)>) {
             localhost_setup_lut256(f1, f2, f3, None)
         }
         fn localhost_setup_multithreads<T1: Send + 'static, F1: Send + FnOnce(&mut LUT256Party) -> T1 + 'static, T2: Send + 'static, F2: Send + FnOnce(&mut LUT256Party) -> T2 + 'static, T3: Send + 'static, F3: Send + FnOnce(&mut LUT256Party) -> T3 + 'static>(n_threads: usize, f1: F1, f2: F2, f3: F3) -> (JoinHandle<(T1,LUT256Party)>, JoinHandle<(T2,LUT256Party)>, JoinHandle<(T3,LUT256Party)>) {
             localhost_setup_lut256(f1, f2, f3, Some(n_threads))
->>>>>>> 7731e172
         }
     }
 }