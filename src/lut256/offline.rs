use std::iter;

use itertools::{izip, repeat_n, Itertools};
use rayon::iter::{IndexedParallelIterator, IntoParallelIterator, ParallelIterator};

<<<<<<< HEAD
use crate::{
    lut256::RndOhv,
    party::{error::MpcResult, ArithmeticBlackBox},
    share::{bs_bool16::BsBool16, gf8::GF8, Field, RssShare},
};

use super::RndOhv256Output;

pub fn generate_rndohv256<P: ArithmeticBlackBox<BsBool16>>(
    party: &mut P,
    amount: usize,
) -> MpcResult<Vec<RndOhv256Output>> {
    let n_blocks = if amount % 16 == 0 {
        amount / 16
    } else {
        amount / 16 + 1
    };
    let bits = (0..8)
        .map(|_| party.generate_random(n_blocks))
        .collect_vec();
=======
use crate::{chida, lut256::RndOhv, party::{error::MpcResult, MainParty, Party}, share::{bs_bool16::BsBool16, gf8::GF8, Field, RssShare}};

use super::RndOhv256Output;

pub fn generate_rndohv256(party: &mut MainParty, amount: usize) -> MpcResult<Vec<RndOhv256Output>> {
    let n_blocks = if amount % 16 == 0 { amount / 16 } else { amount/16 + 1};
    let bits = (0..8).map(|_| party.generate_random(n_blocks)).collect_vec();
>>>>>>> 7731e172
    let mut res = generate_ohv256_output(party, bits)?;
    res.truncate(amount);
    party.wait_for_completion();
    Ok(res)
}

pub fn generate_rndohv256_mt(party: &mut MainParty, amount: usize) -> MpcResult<Vec<RndOhv256Output>> {
    let n_blocks = if amount % 16 == 0 { amount / 16 } else { amount/16 + 1};

    let ranges = party.split_range_equally(n_blocks);
    let thread_parties = party.create_thread_parties(ranges);
    let mut res = Vec::with_capacity(thread_parties.len());
    party.run_in_threadpool(|| {
        thread_parties.into_par_iter().map(|mut thread_party| {
            let bits = (0..8).map(|_| thread_party.generate_random(thread_party.task_size())).collect_vec();
            generate_ohv256_output(&mut thread_party, bits).unwrap()
        }).collect_into_vec(&mut res);
        Ok(())
    })?;
    let res = res.into_iter().flatten().take(amount).collect();
    party.wait_for_completion();
    Ok(res)
}

/// bits are in lsb-first order
<<<<<<< HEAD
fn generate_ohv256_output<P: ArithmeticBlackBox<BsBool16>>(
    party: &mut P,
    bits: Vec<Vec<RssShare<BsBool16>>>,
) -> MpcResult<Vec<RndOhv256Output>> {
=======
fn generate_ohv256_output<P: Party>(party: &mut P, bits: Vec<Vec<RssShare<BsBool16>>>) -> MpcResult<Vec<RndOhv256Output>> {
>>>>>>> 7731e172
    debug_assert_eq!(bits.len(), 8);
    let rand = un_bitslice8(&bits);
    let ohv256 = generate_ohv(party, bits, 256)?;
    let output = un_bitslice(&ohv256);
    Ok(rand
        .into_iter()
        .zip(output.into_iter())
        .map(|(rand_rss, (ohv_si, ohv_sii))| RndOhv256Output {
            random_si: rand_rss.si,
            random_sii: rand_rss.sii,
            si: ohv_si,
            sii: ohv_sii,
        })
        .collect())
}

/// bits are in lsb-first order
<<<<<<< HEAD
fn generate_ohv<P: ArithmeticBlackBox<BsBool16>>(
    party: &mut P,
    mut bits: Vec<Vec<RssShare<BsBool16>>>,
    n: usize,
) -> MpcResult<Vec<Vec<RssShare<BsBool16>>>> {
=======
fn generate_ohv<P: Party>(party: &mut P, mut bits: Vec<Vec<RssShare<BsBool16>>>, n: usize) -> MpcResult<Vec<Vec<RssShare<BsBool16>>>> {
>>>>>>> 7731e172
    if n == 2 {
        debug_assert_eq!(bits.len(), 1);
        let b = bits[0].clone();
        let b_prime = b
            .iter()
            .map(|rss| *rss + party.constant(BsBool16::ONE))
            .collect();
        Ok(vec![b_prime, b])
    } else {
        let msb = bits.remove(bits.len() - 1);
        let f = generate_ohv(party, bits, n / 2)?;
        // Mult
        let e_rest = simple_mul(party, &msb, &f[..=f.len() - 2])?;
        let mut sum_e = Vec::with_capacity(msb.len());
        for i in 0..msb.len() {
            let mut sum = RssShare::from(BsBool16::ZERO, BsBool16::ZERO);
            e_rest.iter().for_each(|v| sum += v[i]);
            sum_e.push(sum);
        }
        let mut e_last = sum_e;
        e_last
            .iter_mut()
            .zip(msb)
            .for_each(|(e_sum, v_k)| *e_sum = v_k - *e_sum);
        let mut res = Vec::with_capacity(n);
        izip!(f, e_rest.iter().chain(iter::once(&e_last))).for_each(|(f, e)| {
            debug_assert_eq!(f.len(), e.len());
            res.push(
                f.into_iter()
                    .zip(e)
                    .map(|(el_f, el_e)| el_f - *el_e)
                    .collect_vec(),
            );
        });
        res.extend(e_rest.into_iter().chain(iter::once(e_last)));
        Ok(res)
    }
}

<<<<<<< HEAD
fn simple_mul<P: ArithmeticBlackBox<BsBool16>>(
    party: &mut P,
    msb: &Vec<RssShare<BsBool16>>,
    other: &[Vec<RssShare<BsBool16>>],
) -> MpcResult<Vec<Vec<RssShare<BsBool16>>>> {
    let ai = repeat_n(msb, other.len())
        .flat_map(|rss_vec| rss_vec.iter().map(|rss| rss.si))
        .collect_vec();
    let aii = repeat_n(msb, other.len())
        .flat_map(|rss_vec| rss_vec.iter().map(|rss| rss.sii))
        .collect_vec();
    let bi = other
        .iter()
        .flat_map(|rss_vec| rss_vec.iter().map(|rss| rss.si))
        .collect_vec();
    let bii = other
        .iter()
        .flat_map(|rss_vec| rss_vec.iter().map(|rss| rss.sii))
        .collect_vec();
    let mut ci = vec![BsBool16::ZERO; other.len() * msb.len()];
    let mut cii = vec![BsBool16::ZERO; other.len() * msb.len()];
    party.mul(&mut ci, &mut cii, &ai, &aii, &bi, &bii)?;
=======
fn simple_mul<P: Party>(party: &mut P, msb: &Vec<RssShare<BsBool16>>, other: &[Vec<RssShare<BsBool16>>]) -> MpcResult<Vec<Vec<RssShare<BsBool16>>>> {
    let ai = repeat_n(msb, other.len()).flat_map(|rss_vec| rss_vec.iter().map(|rss|rss.si)).collect_vec();
    let aii = repeat_n(msb, other.len()).flat_map(|rss_vec| rss_vec.iter().map(|rss|rss.sii)).collect_vec();
    let bi = other.iter().flat_map(|rss_vec| rss_vec.iter().map(|rss|rss.si)).collect_vec();
    let bii = other.iter().flat_map(|rss_vec| rss_vec.iter().map(|rss|rss.sii)).collect_vec();
    let mut ci = vec![BsBool16::zero(); other.len() * msb.len()];
    let mut cii = vec![BsBool16::zero(); other.len() * msb.len()];
    chida::online::mul_no_sync(party, &mut ci, &mut cii, &ai, &aii, &bi, &bii)?;
>>>>>>> 7731e172
    let drain_ci = ci.into_iter();
    let drain_cii = cii.into_iter();
    let res = izip!(
        drain_ci.chunks(msb.len()).into_iter(),
        drain_cii.chunks(msb.len()).into_iter()
    )
    .map(|(ci, cii)| {
        izip!(ci, cii)
            .map(|(si, sii)| RssShare::from(si, sii))
            .collect_vec()
    })
    .collect_vec();
    Ok(res)
}

fn un_bitslice(bs: &[Vec<RssShare<BsBool16>>]) -> Vec<(RndOhv, RndOhv)> {
    debug_assert_eq!(bs.len(), 256);
    let mut rnd_ohv_res = vec![([0u8; 256], [0u8; 256]); 16 * bs[0].len()];
    for k in 0..16 {
        let mut res = vec![(0u16, 0u16); 16 * bs[0].len()];
        for i in 0..16 {
            let bit = &bs[16 * k + i];
            for j in 0..bit.len() {
                let si = bit[j].si.as_u16();
                let sii = bit[j].sii.as_u16();
                for k in 0..16 {
                    res[16 * j + k].0 |= ((si >> k) & 0x1) << i;
                    res[16 * j + k].1 |= ((sii >> k) & 0x1) << i;
                }
            }
        }
        rnd_ohv_res
            .iter_mut()
            .zip(res.into_iter())
            .for_each(|(dst, (ohv_i, ohv_ii))| {
                for i in 0..16 {
                    dst.0[16 * k + i] = 0xff * ((ohv_i >> i) & 0x1) as u8;
                    dst.1[16 * k + i] = 0xff * ((ohv_ii >> i) & 0x1) as u8;
                }
            })
    }
    rnd_ohv_res
        .into_iter()
        .map(|(ohv_si, ohv_sii)| (RndOhv::new(ohv_si), RndOhv::new(ohv_sii)))
        .collect()
}

fn un_bitslice8(bs: &[Vec<RssShare<BsBool16>>]) -> Vec<RssShare<GF8>> {
    debug_assert_eq!(bs.len(), 8);
    let mut res = vec![(0u8, 0u8); bs[0].len() * 16];
    for i in 0..8 {
        let bit = &bs[i];
        for j in 0..bit.len() {
            for k in 0..16 {
                let mut si = res[16 * j + k].0;
                let mut sii = res[16 * j + k].1;
                si |= (((bit[j].si.as_u16() >> k) & 0x1) << i) as u8;
                sii |= (((bit[j].sii.as_u16() >> k) & 0x1) << i) as u8;
                res[16 * j + k].0 = si;
                res[16 * j + k].1 = sii;
            }
        }
    }
    res.into_iter()
        .map(|(si, sii)| RssShare::from(GF8(si), GF8(sii)))
        .collect()
}

#[cfg(test)]
mod test {
    use itertools::{izip, repeat_n, Itertools};
    use rand::{thread_rng, CryptoRng, Rng};

<<<<<<< HEAD
    use crate::{
        chida::{online::test::ChidaSetup, ChidaParty},
        lut256::{
            offline::{generate_ohv256_output, generate_rndohv256},
            RndOhv,
        },
        party::test::TestSetup,
        share::{
            bs_bool16::BsBool16,
            gf8::GF8,
            test::{assert_eq, consistent, secret_share_vector},
            Field, FieldRngExt, RssShare,
        },
    };
=======
    use crate::{chida::{online::test::ChidaSetup, ChidaParty}, lut256::{offline::{generate_ohv256_output, generate_rndohv256, generate_rndohv256_mt}, RndOhv}, party::test::TestSetup, share::{bs_bool16::BsBool16, gf8::GF8, test::{assert_eq, consistent, secret_share_vector}, Field, FieldRngExt, RssShare}};
>>>>>>> 7731e172

    use super::{generate_ohv, un_bitslice8};

    fn secret_share_vecvec<R: Rng + CryptoRng, F: Field>(
        rng: &mut R,
        v: &Vec<Vec<F>>,
    ) -> (
        Vec<Vec<RssShare<F>>>,
        Vec<Vec<RssShare<F>>>,
        Vec<Vec<RssShare<F>>>,
    )
    where
        R: FieldRngExt<F>,
    {
        let mut s1 = Vec::with_capacity(v.len());
        let mut s2 = Vec::with_capacity(v.len());
        let mut s3 = Vec::with_capacity(v.len());
        for i in 0..v.len() {
            let (rss1, rss2, rss3) = secret_share_vector(rng, &v[i]);
            s1.push(rss1);
            s2.push(rss2);
            s3.push(rss3);
        }
        (s1, s2, s3)
    }

    // ohv bits are in lsb-first order
    fn check_ohv_correct(
        ohv_bits1: &[RssShare<BsBool16>],
        ohv_bits2: &[RssShare<BsBool16>],
        ohv_bits3: &[RssShare<BsBool16>],
        expected: usize,
    ) {
        assert_eq!(ohv_bits1.len(), ohv_bits2.len());
        assert_eq!(ohv_bits1.len(), ohv_bits3.len());
<<<<<<< HEAD
        let reconstructed = izip!(ohv_bits1, ohv_bits2, ohv_bits3)
            .map(|(b1, b2, b3)| {
                consistent(b1, b2, b3);
                let bs = b1.si + b2.si + b3.si;
                // this check only works of bs = 0xffff or 0x0000
                assert!(bs == BsBool16::ZERO || bs == BsBool16::ONE);
                bs
            })
            .collect_vec();
        // println!("Case expected={}, reconstructed = {:?}", expected, reconstructed);
        assert_eq!(reconstructed[expected], BsBool16::ONE);
=======
        let reconstructed = izip!(ohv_bits1, ohv_bits2, ohv_bits3).map(|(b1, b2, b3)| {
            consistent(b1, b2, b3);
            let bs = b1.si + b2.si + b3.si;
            // this check only works of bs = 0xffff or 0x0000
            assert!(bs == BsBool16::zero() || bs == BsBool16::one());
            bs
        }).collect_vec();
        
        assert_eq!(reconstructed[expected], BsBool16::one());
>>>>>>> 7731e172
        for i in 0..reconstructed.len() {
            if i != expected {
                assert_eq!(reconstructed[i], BsBool16::ZERO);
            }
        }
    }

    fn transpose<F: Field>(v: Vec<Vec<RssShare<F>>>) -> Vec<Vec<RssShare<F>>> {
        let simd = v[0].len();
        assert!(v.iter().all(|vx| vx.len() == simd));
        let mut outer = Vec::with_capacity(simd);
        for i in 0..simd {
            outer.push(v.iter().map(|vx| vx[i]).collect_vec());
        }
        outer
    }

    #[test]
    fn test_unbitslice8() {
        let input = vec![
            vec![
                BsBool16::new(0b1010_1010_1010_1010),
                BsBool16::new(0b1010_1010_1010_1010),
            ],
            vec![
                BsBool16::new(0b1100_1100_1100_1100),
                BsBool16::new(0b1100_1100_1100_1100),
            ],
            vec![
                BsBool16::new(0b1111_0000_1111_0000),
                BsBool16::new(0b1111_0000_1111_0000),
            ],
            vec![
                BsBool16::new(0b1111_1111_0000_0000),
                BsBool16::new(0b1111_1111_0000_0000),
            ],
            vec![
                BsBool16::new(0b0000_0000_0000_0000),
                BsBool16::new(0b1111_1111_1111_1111),
            ],
            vec![
                BsBool16::new(0b0000_0000_0000_0000),
                BsBool16::new(0b0000_0000_0000_0000),
            ],
            vec![
                BsBool16::new(0b0000_0000_0000_0000),
                BsBool16::new(0b0000_0000_0000_0000),
            ],
            vec![
                BsBool16::new(0b0000_0000_0000_0000),
                BsBool16::new(0b0000_0000_0000_0000),
            ],
        ];
        let mut rng = thread_rng();
        let shares = secret_share_vecvec(&mut rng, &input);
        let output1 = un_bitslice8(&shares.0);
        let output2 = un_bitslice8(&shares.1);
        let output3 = un_bitslice8(&shares.2);
        assert_eq!(output1.len(), 32);
        assert_eq!(output2.len(), 32);
        assert_eq!(output3.len(), 32);
        izip!(output1, output2, output3)
            .enumerate()
            .for_each(|(i, (o1, o2, o3))| {
                consistent(&o1, &o2, &o3);
                assert_eq(o1, o2, o3, GF8(i as u8));
            });
    }

    #[test]
    fn generate_ohv2() {
        let input = vec![vec![BsBool16::ZERO, BsBool16::ONE]];
        let mut rng = thread_rng();
        let shares = secret_share_vecvec(&mut rng, &input);
        let program = |share: Vec<Vec<RssShare<BsBool16>>>| {
<<<<<<< HEAD
            move |p: &mut ChidaParty| generate_ohv(p, share, 2).unwrap()
=======
            move |p: &mut ChidaParty| {
                generate_ohv(p.as_party_mut(), share, 2).unwrap()
            }
>>>>>>> 7731e172
        };
        let (h1, h2, h3) =
            ChidaSetup::localhost_setup(program(shares.0), program(shares.1), program(shares.2));
        let (ohv1, _) = h1.join().unwrap();
        let (ohv2, _) = h2.join().unwrap();
        let (ohv3, _) = h3.join().unwrap();
        assert_eq!(ohv1.len(), 2);
        assert_eq!(ohv2.len(), 2);
        assert_eq!(ohv3.len(), 2);
        let simd = input[0].len();
        assert!(ohv1.iter().all(|vec| vec.len() == simd));
        assert!(ohv2.iter().all(|vec| vec.len() == simd));
        assert!(ohv3.iter().all(|vec| vec.len() == simd));

        let shares1 = transpose(ohv1);
        let shares2 = transpose(ohv2);
        let shares3 = transpose(ohv3);
        let expected = [0, 1];
        izip!(shares1, shares2, shares3, expected).for_each(|(s1, s2, s3, expected)| {
            check_ohv_correct(&s1, &s2, &s3, expected);
        });
    }

    #[test]
    fn generate_ohv4() {
        let input = vec![
            vec![BsBool16::ZERO, BsBool16::ONE, BsBool16::ZERO, BsBool16::ONE],
            vec![BsBool16::ZERO, BsBool16::ZERO, BsBool16::ONE, BsBool16::ONE],
        ];
        let mut rng = thread_rng();
        let shares = secret_share_vecvec(&mut rng, &input);
        let program = |share: Vec<Vec<RssShare<BsBool16>>>| {
<<<<<<< HEAD
            move |p: &mut ChidaParty| generate_ohv(p, share, 4).unwrap()
=======
            move |p: &mut ChidaParty| {
                generate_ohv(p.as_party_mut(), share, 4).unwrap()
            }
>>>>>>> 7731e172
        };
        let (h1, h2, h3) =
            ChidaSetup::localhost_setup(program(shares.0), program(shares.1), program(shares.2));
        let (ohv1, _) = h1.join().unwrap();
        let (ohv2, _) = h2.join().unwrap();
        let (ohv3, _) = h3.join().unwrap();
        assert_eq!(ohv1.len(), 4);
        assert_eq!(ohv2.len(), 4);
        assert_eq!(ohv3.len(), 4);
        let simd = input[0].len();
        assert!(ohv1.iter().all(|vec| vec.len() == simd));
        assert!(ohv2.iter().all(|vec| vec.len() == simd));
        assert!(ohv3.iter().all(|vec| vec.len() == simd));

        let shares1 = transpose(ohv1);
        let shares2 = transpose(ohv2);
        let shares3 = transpose(ohv3);
        let expected = [0, 1, 2, 3];
        izip!(shares1, shares2, shares3, expected).for_each(|(s1, s2, s3, expected)| {
            check_ohv_correct(&s1, &s2, &s3, expected);
        });
    }

    #[test]
    fn generate_ohv8() {
        let input = vec![
            vec![
                BsBool16::ZERO,
                BsBool16::ONE,
                BsBool16::ZERO,
                BsBool16::ONE,
                BsBool16::ZERO,
                BsBool16::ONE,
                BsBool16::ZERO,
                BsBool16::ONE,
            ],
            vec![
                BsBool16::ZERO,
                BsBool16::ZERO,
                BsBool16::ONE,
                BsBool16::ONE,
                BsBool16::ZERO,
                BsBool16::ZERO,
                BsBool16::ONE,
                BsBool16::ONE,
            ],
            vec![
                BsBool16::ZERO,
                BsBool16::ZERO,
                BsBool16::ZERO,
                BsBool16::ZERO,
                BsBool16::ONE,
                BsBool16::ONE,
                BsBool16::ONE,
                BsBool16::ONE,
            ],
        ];
        let mut rng = thread_rng();
        let shares = secret_share_vecvec(&mut rng, &input);
        let program = |share: Vec<Vec<RssShare<BsBool16>>>| {
<<<<<<< HEAD
            move |p: &mut ChidaParty| generate_ohv(p, share, 8).unwrap()
=======
            move |p: &mut ChidaParty| {
                generate_ohv(p.as_party_mut(), share, 8).unwrap()
            }
>>>>>>> 7731e172
        };
        let (h1, h2, h3) =
            ChidaSetup::localhost_setup(program(shares.0), program(shares.1), program(shares.2));
        let (ohv1, _) = h1.join().unwrap();
        let (ohv2, _) = h2.join().unwrap();
        let (ohv3, _) = h3.join().unwrap();
        assert_eq!(ohv1.len(), 8);
        assert_eq!(ohv2.len(), 8);
        assert_eq!(ohv3.len(), 8);
        let simd = input[0].len();
        assert!(ohv1.iter().all(|vec| vec.len() == simd));
        assert!(ohv2.iter().all(|vec| vec.len() == simd));
        assert!(ohv3.iter().all(|vec| vec.len() == simd));

        let shares1 = transpose(ohv1);
        let shares2 = transpose(ohv2);
        let shares3 = transpose(ohv3);
        let expected = [0, 1, 2, 3, 4, 5, 6, 7];
        izip!(shares1, shares2, shares3, expected).for_each(|(s1, s2, s3, expected)| {
            check_ohv_correct(&s1, &s2, &s3, expected);
        });
    }

    fn generate_ohv_input(k: usize, n: usize) -> Vec<Vec<BsBool16>> {
        assert_eq!(1 << k, n);
        let mut bits = Vec::with_capacity(k);
        for _ in 0..k {
            bits.push(Vec::with_capacity(n));
        }
        for i in 0..n {
            for j in 0..k {
                let el = if ((i >> j) & 0x1) == 0x1 {
                    BsBool16::ONE
                } else {
                    BsBool16::ZERO
                };
                bits[j].push(el);
            }
        }
        bits
    }

    #[test]
    fn generate_ohv16() {
        let input = generate_ohv_input(4, 16);
        let mut rng = thread_rng();
        let shares = secret_share_vecvec(&mut rng, &input);
        let program = |share: Vec<Vec<RssShare<BsBool16>>>| {
<<<<<<< HEAD
            move |p: &mut ChidaParty| generate_ohv(p, share, 16).unwrap()
=======
            move |p: &mut ChidaParty| {
                generate_ohv(p.as_party_mut(), share, 16).unwrap()
            }
>>>>>>> 7731e172
        };
        let (h1, h2, h3) =
            ChidaSetup::localhost_setup(program(shares.0), program(shares.1), program(shares.2));
        let (ohv1, _) = h1.join().unwrap();
        let (ohv2, _) = h2.join().unwrap();
        let (ohv3, _) = h3.join().unwrap();
        assert_eq!(ohv1.len(), 16);
        assert_eq!(ohv2.len(), 16);
        assert_eq!(ohv3.len(), 16);
        let simd = input[0].len();
        assert!(ohv1.iter().all(|vec| vec.len() == simd));
        assert!(ohv2.iter().all(|vec| vec.len() == simd));
        assert!(ohv3.iter().all(|vec| vec.len() == simd));

        let shares1 = transpose(ohv1);
        let shares2 = transpose(ohv2);
        let shares3 = transpose(ohv3);
        let expected = 0..16;
        izip!(shares1, shares2, shares3, expected).for_each(|(s1, s2, s3, expected)| {
            check_ohv_correct(&s1, &s2, &s3, expected);
        });
    }

    #[test]
    fn generate_ohv32() {
        let input = generate_ohv_input(5, 32);
        let mut rng = thread_rng();
        let shares = secret_share_vecvec(&mut rng, &input);
        let program = |share: Vec<Vec<RssShare<BsBool16>>>| {
<<<<<<< HEAD
            move |p: &mut ChidaParty| generate_ohv(p, share, 32).unwrap()
=======
            move |p: &mut ChidaParty| {
                generate_ohv(p.as_party_mut(), share, 32).unwrap()
            }
>>>>>>> 7731e172
        };
        let (h1, h2, h3) =
            ChidaSetup::localhost_setup(program(shares.0), program(shares.1), program(shares.2));
        let (ohv1, _) = h1.join().unwrap();
        let (ohv2, _) = h2.join().unwrap();
        let (ohv3, _) = h3.join().unwrap();
        assert_eq!(ohv1.len(), 32);
        assert_eq!(ohv2.len(), 32);
        assert_eq!(ohv3.len(), 32);
        let simd = input[0].len();
        assert!(ohv1.iter().all(|vec| vec.len() == simd));
        assert!(ohv2.iter().all(|vec| vec.len() == simd));
        assert!(ohv3.iter().all(|vec| vec.len() == simd));

        let shares1 = transpose(ohv1);
        let shares2 = transpose(ohv2);
        let shares3 = transpose(ohv3);
        let expected = 0..32;
        izip!(shares1, shares2, shares3, expected).for_each(|(s1, s2, s3, expected)| {
            check_ohv_correct(&s1, &s2, &s3, expected);
        });
    }

    #[test]
    fn generate_ohv64() {
        let input = generate_ohv_input(6, 64);
        let mut rng = thread_rng();
        let shares = secret_share_vecvec(&mut rng, &input);
        let program = |share: Vec<Vec<RssShare<BsBool16>>>| {
<<<<<<< HEAD
            move |p: &mut ChidaParty| generate_ohv(p, share, 64).unwrap()
=======
            move |p: &mut ChidaParty| {
                generate_ohv(p.as_party_mut(), share, 64).unwrap()
            }
>>>>>>> 7731e172
        };
        let (h1, h2, h3) =
            ChidaSetup::localhost_setup(program(shares.0), program(shares.1), program(shares.2));
        let (ohv1, _) = h1.join().unwrap();
        let (ohv2, _) = h2.join().unwrap();
        let (ohv3, _) = h3.join().unwrap();
        assert_eq!(ohv1.len(), 64);
        assert_eq!(ohv2.len(), 64);
        assert_eq!(ohv3.len(), 64);
        let simd = input[0].len();
        assert!(ohv1.iter().all(|vec| vec.len() == simd));
        assert!(ohv2.iter().all(|vec| vec.len() == simd));
        assert!(ohv3.iter().all(|vec| vec.len() == simd));

        let shares1 = transpose(ohv1);
        let shares2 = transpose(ohv2);
        let shares3 = transpose(ohv3);
        let expected = 0..64;
        izip!(shares1, shares2, shares3, expected).for_each(|(s1, s2, s3, expected)| {
            check_ohv_correct(&s1, &s2, &s3, expected);
        });
    }

    #[test]
    fn generate_ohv128() {
        let input = generate_ohv_input(7, 128);
        let mut rng = thread_rng();
        let shares = secret_share_vecvec(&mut rng, &input);
        let program = |share: Vec<Vec<RssShare<BsBool16>>>| {
<<<<<<< HEAD
            move |p: &mut ChidaParty| generate_ohv(p, share, 128).unwrap()
=======
            move |p: &mut ChidaParty| {
                generate_ohv(p.as_party_mut(), share, 128).unwrap()
            }
>>>>>>> 7731e172
        };
        let (h1, h2, h3) =
            ChidaSetup::localhost_setup(program(shares.0), program(shares.1), program(shares.2));
        let (ohv1, _) = h1.join().unwrap();
        let (ohv2, _) = h2.join().unwrap();
        let (ohv3, _) = h3.join().unwrap();
        assert_eq!(ohv1.len(), 128);
        assert_eq!(ohv2.len(), 128);
        assert_eq!(ohv3.len(), 128);
        let simd = input[0].len();
        assert!(ohv1.iter().all(|vec| vec.len() == simd));
        assert!(ohv2.iter().all(|vec| vec.len() == simd));
        assert!(ohv3.iter().all(|vec| vec.len() == simd));

        let shares1 = transpose(ohv1);
        let shares2 = transpose(ohv2);
        let shares3 = transpose(ohv3);
        let expected = 0..128;
        izip!(shares1, shares2, shares3, expected).for_each(|(s1, s2, s3, expected)| {
            check_ohv_correct(&s1, &s2, &s3, expected);
        });
    }

    #[test]
    fn generate_ohv256() {
        let input = generate_ohv_input(8, 256);
        let mut rng = thread_rng();
        let shares = secret_share_vecvec(&mut rng, &input);
        let program = |share: Vec<Vec<RssShare<BsBool16>>>| {
<<<<<<< HEAD
            move |p: &mut ChidaParty| generate_ohv(p, share, 256).unwrap()
=======
            move |p: &mut ChidaParty| {
                generate_ohv(p.as_party_mut(), share, 256).unwrap()
            }
>>>>>>> 7731e172
        };
        let (h1, h2, h3) =
            ChidaSetup::localhost_setup(program(shares.0), program(shares.1), program(shares.2));
        let (ohv1, _) = h1.join().unwrap();
        let (ohv2, _) = h2.join().unwrap();
        let (ohv3, _) = h3.join().unwrap();
        assert_eq!(ohv1.len(), 256);
        assert_eq!(ohv2.len(), 256);
        assert_eq!(ohv3.len(), 256);
        let simd = input[0].len();
        assert!(ohv1.iter().all(|vec| vec.len() == simd));
        assert!(ohv2.iter().all(|vec| vec.len() == simd));
        assert!(ohv3.iter().all(|vec| vec.len() == simd));

        let shares1 = transpose(ohv1);
        let shares2 = transpose(ohv2);
        let shares3 = transpose(ohv3);
        let expected = 0..256;
        izip!(shares1, shares2, shares3, expected).for_each(|(s1, s2, s3, expected)| {
            check_ohv_correct(&s1, &s2, &s3, expected);
        });
    }

    fn reconstruct_rndohv(mut ohv1: RndOhv, ohv2: RndOhv, ohv3: RndOhv) -> [u8; 256] {
        for i in 0..256 {
            ohv1.0[i] ^= ohv2.0[i] ^ ohv3.0[i];
        }
        ohv1.0
    }

    #[test]
    fn generate_ohv_output256() {
        let input = generate_ohv_input(8, 256);
        let mut rng = thread_rng();
        let shares = secret_share_vecvec(&mut rng, &input);
        let program = |share: Vec<Vec<RssShare<BsBool16>>>| {
<<<<<<< HEAD
            move |p: &mut ChidaParty| generate_ohv256_output(p, share).unwrap()
=======
            move |p: &mut ChidaParty| {
                generate_ohv256_output(p.as_party_mut(), share).unwrap()
            }
>>>>>>> 7731e172
        };
        let (h1, h2, h3) =
            ChidaSetup::localhost_setup(program(shares.0), program(shares.1), program(shares.2));
        let (ohv1, _) = h1.join().unwrap();
        let (ohv2, _) = h2.join().unwrap();
        let (ohv3, _) = h3.join().unwrap();
        assert_eq!(ohv1.len(), 256 * 16);
        assert_eq!(ohv2.len(), 256 * 16);
        assert_eq!(ohv3.len(), 256 * 16);
        let expected = (0..256).flat_map(|i| repeat_n(i, 16));
        izip!(ohv1, ohv2, ohv3, expected).for_each(|(s1, s2, s3, expected)| {
            consistent(
                &RssShare::from(s1.random_si, s1.random_sii),
                &RssShare::from(s2.random_si, s2.random_sii),
                &RssShare::from(s3.random_si, s3.random_sii),
            );
            // check consistency of bitvec
            assert_eq!(s1.sii.0, s2.si.0);
            assert_eq!(s2.sii.0, s3.si.0);
            assert_eq!(s3.sii.0, s1.si.0);
            // random GF8 reconstructs to expected
            assert_eq!(
                s1.random_si + s2.random_si + s3.random_si,
                GF8(expected as u8)
            );
            // reconstructed bitvec has correct bit set
            let reconstructed = reconstruct_rndohv(s1.si, s2.si, s3.si);
            for i in 0..256 {
                if i == expected {
                    assert_eq!(reconstructed[i], 0xff);
                } else {
                    assert_eq!(reconstructed[i], 0x00);
                }
            }
        });
    }

    #[test]
    fn rnd_ohv256() {
        const N: usize = 145;
<<<<<<< HEAD
        let program = || |p: &mut ChidaParty| generate_rndohv256(p, N).unwrap();
=======
        let program = || {
            |p: &mut ChidaParty| {
                generate_rndohv256(p.as_party_mut(), N).unwrap()
            }
        };
>>>>>>> 7731e172
        let (h1, h2, h3) = ChidaSetup::localhost_setup(program(), program(), program());
        let (ohv1, _) = h1.join().unwrap();
        let (ohv2, _) = h2.join().unwrap();
        let (ohv3, _) = h3.join().unwrap();
        assert_eq!(ohv1.len(), N);
        assert_eq!(ohv2.len(), N);
        assert_eq!(ohv3.len(), N);
        izip!(ohv1, ohv2, ohv3).for_each(|(s1, s2, s3)| {
            consistent(
                &RssShare::from(s1.random_si, s1.random_sii),
                &RssShare::from(s2.random_si, s2.random_sii),
                &RssShare::from(s3.random_si, s3.random_sii),
            );
            // check consistency of bitvec
            assert_eq!(s1.sii.0, s2.si.0);
            assert_eq!(s2.sii.0, s3.si.0);
            assert_eq!(s3.sii.0, s1.si.0);
            // reconstruct random GF8
            let index = s1.random_si + s2.random_si + s3.random_si;
            // reconstructed bitvec has correct bit set
            let reconstructed = reconstruct_rndohv(s1.si, s2.si, s3.si);
            for i in 0..=255 {
                if i == index.0 {
                    assert_eq!(reconstructed[i as usize], 0xff);
                } else {
                    assert_eq!(reconstructed[i as usize], 0x00);
                }
            }
        });
    }

    #[test]
    fn test_generate_ohv_input() {
        assert_eq!(
            generate_ohv_input(1, 2),
            vec![vec![BsBool16::ZERO, BsBool16::ONE],]
        );
        assert_eq!(
            generate_ohv_input(3, 8),
            vec![
                vec![
                    BsBool16::ZERO,
                    BsBool16::ONE,
                    BsBool16::ZERO,
                    BsBool16::ONE,
                    BsBool16::ZERO,
                    BsBool16::ONE,
                    BsBool16::ZERO,
                    BsBool16::ONE
                ],
                vec![
                    BsBool16::ZERO,
                    BsBool16::ZERO,
                    BsBool16::ONE,
                    BsBool16::ONE,
                    BsBool16::ZERO,
                    BsBool16::ZERO,
                    BsBool16::ONE,
                    BsBool16::ONE
                ],
                vec![
                    BsBool16::ZERO,
                    BsBool16::ZERO,
                    BsBool16::ZERO,
                    BsBool16::ZERO,
                    BsBool16::ONE,
                    BsBool16::ONE,
                    BsBool16::ONE,
                    BsBool16::ONE
                ],
            ]
        );
    }

    #[test]
    fn rnd_ohv256_mt() {
        const N: usize = 2367;
        const N_THREADS: usize = 3;
        let program = || {
            |p: &mut ChidaParty| {
                generate_rndohv256_mt(p.as_party_mut(), N).unwrap()
            }
        };
        let (h1, h2, h3) = ChidaSetup::localhost_setup_multithreads(N_THREADS, program(), program(), program());
        let (ohv1, _) = h1.join().unwrap();
        let (ohv2, _) = h2.join().unwrap();
        let (ohv3, _) = h3.join().unwrap();
        assert_eq!(ohv1.len(), N);
        assert_eq!(ohv2.len(), N);
        assert_eq!(ohv3.len(), N);
        izip!(ohv1, ohv2, ohv3).for_each(|(s1, s2, s3)| {
            consistent(&RssShare::from(s1.random_si, s1.random_sii), &RssShare::from(s2.random_si, s2.random_sii), &RssShare::from(s3.random_si, s3.random_sii));
            // check consistency of bitvec
            assert_eq!(s1.sii.0, s2.si.0);
            assert_eq!(s2.sii.0, s3.si.0);
            assert_eq!(s3.sii.0, s1.si.0);
            // reconstruct random GF8
            let index = s1.random_si + s2.random_si + s3.random_si;
            // reconstructed bitvec has correct bit set
            let reconstructed = reconstruct_rndohv(s1.si, s2.si, s3.si);
            for i in 0..=255 {
                if i == index.0 {
                    assert_eq!(reconstructed[i as usize], 0xff);
                }else{
                    assert_eq!(reconstructed[i as usize], 0x00);
                }
            }
        });
    }
}<|MERGE_RESOLUTION|>--- conflicted
+++ resolved
@@ -3,28 +3,6 @@
 use itertools::{izip, repeat_n, Itertools};
 use rayon::iter::{IndexedParallelIterator, IntoParallelIterator, ParallelIterator};
 
-<<<<<<< HEAD
-use crate::{
-    lut256::RndOhv,
-    party::{error::MpcResult, ArithmeticBlackBox},
-    share::{bs_bool16::BsBool16, gf8::GF8, Field, RssShare},
-};
-
-use super::RndOhv256Output;
-
-pub fn generate_rndohv256<P: ArithmeticBlackBox<BsBool16>>(
-    party: &mut P,
-    amount: usize,
-) -> MpcResult<Vec<RndOhv256Output>> {
-    let n_blocks = if amount % 16 == 0 {
-        amount / 16
-    } else {
-        amount / 16 + 1
-    };
-    let bits = (0..8)
-        .map(|_| party.generate_random(n_blocks))
-        .collect_vec();
-=======
 use crate::{chida, lut256::RndOhv, party::{error::MpcResult, MainParty, Party}, share::{bs_bool16::BsBool16, gf8::GF8, Field, RssShare}};
 
 use super::RndOhv256Output;
@@ -32,7 +10,6 @@
 pub fn generate_rndohv256(party: &mut MainParty, amount: usize) -> MpcResult<Vec<RndOhv256Output>> {
     let n_blocks = if amount % 16 == 0 { amount / 16 } else { amount/16 + 1};
     let bits = (0..8).map(|_| party.generate_random(n_blocks)).collect_vec();
->>>>>>> 7731e172
     let mut res = generate_ohv256_output(party, bits)?;
     res.truncate(amount);
     party.wait_for_completion();
@@ -58,14 +35,7 @@
 }
 
 /// bits are in lsb-first order
-<<<<<<< HEAD
-fn generate_ohv256_output<P: ArithmeticBlackBox<BsBool16>>(
-    party: &mut P,
-    bits: Vec<Vec<RssShare<BsBool16>>>,
-) -> MpcResult<Vec<RndOhv256Output>> {
-=======
 fn generate_ohv256_output<P: Party>(party: &mut P, bits: Vec<Vec<RssShare<BsBool16>>>) -> MpcResult<Vec<RndOhv256Output>> {
->>>>>>> 7731e172
     debug_assert_eq!(bits.len(), 8);
     let rand = un_bitslice8(&bits);
     let ohv256 = generate_ohv(party, bits, 256)?;
@@ -83,15 +53,7 @@
 }
 
 /// bits are in lsb-first order
-<<<<<<< HEAD
-fn generate_ohv<P: ArithmeticBlackBox<BsBool16>>(
-    party: &mut P,
-    mut bits: Vec<Vec<RssShare<BsBool16>>>,
-    n: usize,
-) -> MpcResult<Vec<Vec<RssShare<BsBool16>>>> {
-=======
 fn generate_ohv<P: Party>(party: &mut P, mut bits: Vec<Vec<RssShare<BsBool16>>>, n: usize) -> MpcResult<Vec<Vec<RssShare<BsBool16>>>> {
->>>>>>> 7731e172
     if n == 2 {
         debug_assert_eq!(bits.len(), 1);
         let b = bits[0].clone();
@@ -131,39 +93,14 @@
     }
 }
 
-<<<<<<< HEAD
-fn simple_mul<P: ArithmeticBlackBox<BsBool16>>(
-    party: &mut P,
-    msb: &Vec<RssShare<BsBool16>>,
-    other: &[Vec<RssShare<BsBool16>>],
-) -> MpcResult<Vec<Vec<RssShare<BsBool16>>>> {
-    let ai = repeat_n(msb, other.len())
-        .flat_map(|rss_vec| rss_vec.iter().map(|rss| rss.si))
-        .collect_vec();
-    let aii = repeat_n(msb, other.len())
-        .flat_map(|rss_vec| rss_vec.iter().map(|rss| rss.sii))
-        .collect_vec();
-    let bi = other
-        .iter()
-        .flat_map(|rss_vec| rss_vec.iter().map(|rss| rss.si))
-        .collect_vec();
-    let bii = other
-        .iter()
-        .flat_map(|rss_vec| rss_vec.iter().map(|rss| rss.sii))
-        .collect_vec();
-    let mut ci = vec![BsBool16::ZERO; other.len() * msb.len()];
-    let mut cii = vec![BsBool16::ZERO; other.len() * msb.len()];
-    party.mul(&mut ci, &mut cii, &ai, &aii, &bi, &bii)?;
-=======
 fn simple_mul<P: Party>(party: &mut P, msb: &Vec<RssShare<BsBool16>>, other: &[Vec<RssShare<BsBool16>>]) -> MpcResult<Vec<Vec<RssShare<BsBool16>>>> {
     let ai = repeat_n(msb, other.len()).flat_map(|rss_vec| rss_vec.iter().map(|rss|rss.si)).collect_vec();
     let aii = repeat_n(msb, other.len()).flat_map(|rss_vec| rss_vec.iter().map(|rss|rss.sii)).collect_vec();
     let bi = other.iter().flat_map(|rss_vec| rss_vec.iter().map(|rss|rss.si)).collect_vec();
     let bii = other.iter().flat_map(|rss_vec| rss_vec.iter().map(|rss|rss.sii)).collect_vec();
-    let mut ci = vec![BsBool16::zero(); other.len() * msb.len()];
-    let mut cii = vec![BsBool16::zero(); other.len() * msb.len()];
+    let mut ci = vec![BsBool16::ZERO; other.len() * msb.len()];
+    let mut cii = vec![BsBool16::ZERO; other.len() * msb.len()];
     chida::online::mul_no_sync(party, &mut ci, &mut cii, &ai, &aii, &bi, &bii)?;
->>>>>>> 7731e172
     let drain_ci = ci.into_iter();
     let drain_cii = cii.into_iter();
     let res = izip!(
@@ -237,24 +174,7 @@
     use itertools::{izip, repeat_n, Itertools};
     use rand::{thread_rng, CryptoRng, Rng};
 
-<<<<<<< HEAD
-    use crate::{
-        chida::{online::test::ChidaSetup, ChidaParty},
-        lut256::{
-            offline::{generate_ohv256_output, generate_rndohv256},
-            RndOhv,
-        },
-        party::test::TestSetup,
-        share::{
-            bs_bool16::BsBool16,
-            gf8::GF8,
-            test::{assert_eq, consistent, secret_share_vector},
-            Field, FieldRngExt, RssShare,
-        },
-    };
-=======
     use crate::{chida::{online::test::ChidaSetup, ChidaParty}, lut256::{offline::{generate_ohv256_output, generate_rndohv256, generate_rndohv256_mt}, RndOhv}, party::test::TestSetup, share::{bs_bool16::BsBool16, gf8::GF8, test::{assert_eq, consistent, secret_share_vector}, Field, FieldRngExt, RssShare}};
->>>>>>> 7731e172
 
     use super::{generate_ohv, un_bitslice8};
 
@@ -290,29 +210,15 @@
     ) {
         assert_eq!(ohv_bits1.len(), ohv_bits2.len());
         assert_eq!(ohv_bits1.len(), ohv_bits3.len());
-<<<<<<< HEAD
-        let reconstructed = izip!(ohv_bits1, ohv_bits2, ohv_bits3)
-            .map(|(b1, b2, b3)| {
-                consistent(b1, b2, b3);
-                let bs = b1.si + b2.si + b3.si;
-                // this check only works of bs = 0xffff or 0x0000
-                assert!(bs == BsBool16::ZERO || bs == BsBool16::ONE);
-                bs
-            })
-            .collect_vec();
-        // println!("Case expected={}, reconstructed = {:?}", expected, reconstructed);
-        assert_eq!(reconstructed[expected], BsBool16::ONE);
-=======
         let reconstructed = izip!(ohv_bits1, ohv_bits2, ohv_bits3).map(|(b1, b2, b3)| {
             consistent(b1, b2, b3);
             let bs = b1.si + b2.si + b3.si;
             // this check only works of bs = 0xffff or 0x0000
-            assert!(bs == BsBool16::zero() || bs == BsBool16::one());
+            assert!(bs == BsBool16::ZERO || bs == BsBool16::ONE);
             bs
         }).collect_vec();
         
-        assert_eq!(reconstructed[expected], BsBool16::one());
->>>>>>> 7731e172
+        assert_eq!(reconstructed[expected], BsBool16::ONE);
         for i in 0..reconstructed.len() {
             if i != expected {
                 assert_eq!(reconstructed[i], BsBool16::ZERO);
@@ -388,13 +294,9 @@
         let mut rng = thread_rng();
         let shares = secret_share_vecvec(&mut rng, &input);
         let program = |share: Vec<Vec<RssShare<BsBool16>>>| {
-<<<<<<< HEAD
-            move |p: &mut ChidaParty| generate_ohv(p, share, 2).unwrap()
-=======
             move |p: &mut ChidaParty| {
                 generate_ohv(p.as_party_mut(), share, 2).unwrap()
             }
->>>>>>> 7731e172
         };
         let (h1, h2, h3) =
             ChidaSetup::localhost_setup(program(shares.0), program(shares.1), program(shares.2));
@@ -427,13 +329,9 @@
         let mut rng = thread_rng();
         let shares = secret_share_vecvec(&mut rng, &input);
         let program = |share: Vec<Vec<RssShare<BsBool16>>>| {
-<<<<<<< HEAD
-            move |p: &mut ChidaParty| generate_ohv(p, share, 4).unwrap()
-=======
             move |p: &mut ChidaParty| {
                 generate_ohv(p.as_party_mut(), share, 4).unwrap()
             }
->>>>>>> 7731e172
         };
         let (h1, h2, h3) =
             ChidaSetup::localhost_setup(program(shares.0), program(shares.1), program(shares.2));
@@ -494,13 +392,9 @@
         let mut rng = thread_rng();
         let shares = secret_share_vecvec(&mut rng, &input);
         let program = |share: Vec<Vec<RssShare<BsBool16>>>| {
-<<<<<<< HEAD
-            move |p: &mut ChidaParty| generate_ohv(p, share, 8).unwrap()
-=======
             move |p: &mut ChidaParty| {
                 generate_ohv(p.as_party_mut(), share, 8).unwrap()
             }
->>>>>>> 7731e172
         };
         let (h1, h2, h3) =
             ChidaSetup::localhost_setup(program(shares.0), program(shares.1), program(shares.2));
@@ -549,13 +443,9 @@
         let mut rng = thread_rng();
         let shares = secret_share_vecvec(&mut rng, &input);
         let program = |share: Vec<Vec<RssShare<BsBool16>>>| {
-<<<<<<< HEAD
-            move |p: &mut ChidaParty| generate_ohv(p, share, 16).unwrap()
-=======
             move |p: &mut ChidaParty| {
                 generate_ohv(p.as_party_mut(), share, 16).unwrap()
             }
->>>>>>> 7731e172
         };
         let (h1, h2, h3) =
             ChidaSetup::localhost_setup(program(shares.0), program(shares.1), program(shares.2));
@@ -585,13 +475,9 @@
         let mut rng = thread_rng();
         let shares = secret_share_vecvec(&mut rng, &input);
         let program = |share: Vec<Vec<RssShare<BsBool16>>>| {
-<<<<<<< HEAD
-            move |p: &mut ChidaParty| generate_ohv(p, share, 32).unwrap()
-=======
             move |p: &mut ChidaParty| {
                 generate_ohv(p.as_party_mut(), share, 32).unwrap()
             }
->>>>>>> 7731e172
         };
         let (h1, h2, h3) =
             ChidaSetup::localhost_setup(program(shares.0), program(shares.1), program(shares.2));
@@ -621,13 +507,9 @@
         let mut rng = thread_rng();
         let shares = secret_share_vecvec(&mut rng, &input);
         let program = |share: Vec<Vec<RssShare<BsBool16>>>| {
-<<<<<<< HEAD
-            move |p: &mut ChidaParty| generate_ohv(p, share, 64).unwrap()
-=======
             move |p: &mut ChidaParty| {
                 generate_ohv(p.as_party_mut(), share, 64).unwrap()
             }
->>>>>>> 7731e172
         };
         let (h1, h2, h3) =
             ChidaSetup::localhost_setup(program(shares.0), program(shares.1), program(shares.2));
@@ -657,13 +539,9 @@
         let mut rng = thread_rng();
         let shares = secret_share_vecvec(&mut rng, &input);
         let program = |share: Vec<Vec<RssShare<BsBool16>>>| {
-<<<<<<< HEAD
-            move |p: &mut ChidaParty| generate_ohv(p, share, 128).unwrap()
-=======
             move |p: &mut ChidaParty| {
                 generate_ohv(p.as_party_mut(), share, 128).unwrap()
             }
->>>>>>> 7731e172
         };
         let (h1, h2, h3) =
             ChidaSetup::localhost_setup(program(shares.0), program(shares.1), program(shares.2));
@@ -693,13 +571,9 @@
         let mut rng = thread_rng();
         let shares = secret_share_vecvec(&mut rng, &input);
         let program = |share: Vec<Vec<RssShare<BsBool16>>>| {
-<<<<<<< HEAD
-            move |p: &mut ChidaParty| generate_ohv(p, share, 256).unwrap()
-=======
             move |p: &mut ChidaParty| {
                 generate_ohv(p.as_party_mut(), share, 256).unwrap()
             }
->>>>>>> 7731e172
         };
         let (h1, h2, h3) =
             ChidaSetup::localhost_setup(program(shares.0), program(shares.1), program(shares.2));
@@ -736,13 +610,9 @@
         let mut rng = thread_rng();
         let shares = secret_share_vecvec(&mut rng, &input);
         let program = |share: Vec<Vec<RssShare<BsBool16>>>| {
-<<<<<<< HEAD
-            move |p: &mut ChidaParty| generate_ohv256_output(p, share).unwrap()
-=======
             move |p: &mut ChidaParty| {
                 generate_ohv256_output(p.as_party_mut(), share).unwrap()
             }
->>>>>>> 7731e172
         };
         let (h1, h2, h3) =
             ChidaSetup::localhost_setup(program(shares.0), program(shares.1), program(shares.2));
@@ -783,15 +653,11 @@
     #[test]
     fn rnd_ohv256() {
         const N: usize = 145;
-<<<<<<< HEAD
-        let program = || |p: &mut ChidaParty| generate_rndohv256(p, N).unwrap();
-=======
         let program = || {
             |p: &mut ChidaParty| {
                 generate_rndohv256(p.as_party_mut(), N).unwrap()
             }
         };
->>>>>>> 7731e172
         let (h1, h2, h3) = ChidaSetup::localhost_setup(program(), program(), program());
         let (ohv1, _) = h1.join().unwrap();
         let (ohv2, _) = h2.join().unwrap();
@@ -825,45 +691,14 @@
 
     #[test]
     fn test_generate_ohv_input() {
-        assert_eq!(
-            generate_ohv_input(1, 2),
-            vec![vec![BsBool16::ZERO, BsBool16::ONE],]
-        );
-        assert_eq!(
-            generate_ohv_input(3, 8),
-            vec![
-                vec![
-                    BsBool16::ZERO,
-                    BsBool16::ONE,
-                    BsBool16::ZERO,
-                    BsBool16::ONE,
-                    BsBool16::ZERO,
-                    BsBool16::ONE,
-                    BsBool16::ZERO,
-                    BsBool16::ONE
-                ],
-                vec![
-                    BsBool16::ZERO,
-                    BsBool16::ZERO,
-                    BsBool16::ONE,
-                    BsBool16::ONE,
-                    BsBool16::ZERO,
-                    BsBool16::ZERO,
-                    BsBool16::ONE,
-                    BsBool16::ONE
-                ],
-                vec![
-                    BsBool16::ZERO,
-                    BsBool16::ZERO,
-                    BsBool16::ZERO,
-                    BsBool16::ZERO,
-                    BsBool16::ONE,
-                    BsBool16::ONE,
-                    BsBool16::ONE,
-                    BsBool16::ONE
-                ],
-            ]
-        );
+        assert_eq!(generate_ohv_input(1, 2), vec![
+            vec![BsBool16::ZERO, BsBool16::ONE],
+        ]);
+        assert_eq!(generate_ohv_input(3, 8), vec![
+            vec![BsBool16::ZERO, BsBool16::ONE, BsBool16::ZERO, BsBool16::ONE, BsBool16::ZERO, BsBool16::ONE, BsBool16::ZERO, BsBool16::ONE],
+            vec![BsBool16::ZERO, BsBool16::ZERO, BsBool16::ONE, BsBool16::ONE, BsBool16::ZERO, BsBool16::ZERO, BsBool16::ONE, BsBool16::ONE],
+            vec![BsBool16::ZERO, BsBool16::ZERO, BsBool16::ZERO, BsBool16::ZERO, BsBool16::ONE, BsBool16::ONE, BsBool16::ONE, BsBool16::ONE],
+        ]);
     }
 
     #[test]
