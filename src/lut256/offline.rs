--- conflicted
+++ resolved
@@ -118,11 +118,7 @@
 
 fn un_bitslice(bs: &[Vec<RssShare<BsBool16>>]) -> Vec<(RndOhv, RndOhv)> {
     debug_assert_eq!(bs.len(), 256);
-<<<<<<< HEAD
-    let mut rnd_ohv_res = vec![([0u64; 4],[0u64; 4]); 16*bs[0].len()];
-=======
-    let mut rnd_ohv_res = vec![([0u8; 256], [0u8; 256]); 16 * bs[0].len()];
->>>>>>> a69b5e34
+    let mut rnd_ohv_res = vec![([0u64; 4], [0u64; 4]); 16 * bs[0].len()];
     for k in 0..16 {
         let mut res = vec![(0u16, 0u16); 16 * bs[0].len()];
         for i in 0..16 {
@@ -136,7 +132,6 @@
                 }
             }
         }
-<<<<<<< HEAD
         rnd_ohv_res.iter_mut().zip(res.into_iter()).for_each(|(dst, (ohv_i, ohv_ii))| {
             if k < 4 {
                 dst.0[0] |= (ohv_i as u64) << 16*k;
@@ -152,17 +147,6 @@
                 dst.1[3] |= (ohv_ii as u64) << 16*(k-12);
             }
         });
-=======
-        rnd_ohv_res
-            .iter_mut()
-            .zip(res.into_iter())
-            .for_each(|(dst, (ohv_i, ohv_ii))| {
-                for i in 0..16 {
-                    dst.0[16 * k + i] = 0xff * ((ohv_i >> i) & 0x1) as u8;
-                    dst.1[16 * k + i] = 0xff * ((ohv_ii >> i) & 0x1) as u8;
-                }
-            })
->>>>>>> a69b5e34
     }
     rnd_ohv_res
         .into_iter()
@@ -670,18 +654,7 @@
                 GF8(expected as u8)
             );
             // reconstructed bitvec has correct bit set
-<<<<<<< HEAD
             reconstruct_and_check_rndohv(s1.si, s2.si, s3.si, expected as u8);
-=======
-            let reconstructed = reconstruct_rndohv(s1.si, s2.si, s3.si);
-            for i in 0..256 {
-                if i == expected {
-                    assert_eq!(reconstructed[i], 0xff);
-                } else {
-                    assert_eq!(reconstructed[i], 0x00);
-                }
-            }
->>>>>>> a69b5e34
         });
     }
 
@@ -713,18 +686,7 @@
             // reconstruct random GF8
             let index = s1.random_si + s2.random_si + s3.random_si;
             // reconstructed bitvec has correct bit set
-<<<<<<< HEAD
             reconstruct_and_check_rndohv(s1.si, s2.si, s3.si, index.0);
-=======
-            let reconstructed = reconstruct_rndohv(s1.si, s2.si, s3.si);
-            for i in 0..=255 {
-                if i == index.0 {
-                    assert_eq!(reconstructed[i as usize], 0xff);
-                } else {
-                    assert_eq!(reconstructed[i as usize], 0x00);
-                }
-            }
->>>>>>> a69b5e34
         });
     }
 
