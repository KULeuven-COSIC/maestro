--- conflicted
+++ resolved
@@ -145,17 +145,13 @@
 
 #[cfg(test)]
 mod test {
-<<<<<<< HEAD
-    use crate::{aes::{self, test::{test_aes128_keyschedule_gf8, test_aes128_no_keyschedule_gf8, test_inv_aes128_no_keyschedule_gf8, test_sub_bytes}}, lut256::test::LUT256Setup};
-=======
     use crate::{
-        aes::test::{
+        aes::{self, test::{
             test_aes128_keyschedule_gf8, test_aes128_no_keyschedule_gf8,
             test_inv_aes128_no_keyschedule_gf8, test_sub_bytes,
-        },
+        }},
         lut256::test::LUT256Setup,
     };
->>>>>>> a69b5e34
 
     #[test]
     fn sub_bytes() {
